using Microsoft.EntityFrameworkCore;

namespace backend.Models
{
    public class ApplicationDbContext : DbContext
    {
        public ApplicationDbContext(DbContextOptions<ApplicationDbContext> options) : base(options) { }

        public DbSet<User_Likes> UserLikes { get; set; }
        public DbSet<Place> Places { get; set; }
        public DbSet<Amenity> Amenities { get; set; }
        public DbSet<Friends> Friends { get; set; }

        protected override void OnModelCreating(ModelBuilder modelBuilder)
        {
            base.OnModelCreating(modelBuilder);

            modelBuilder.Entity<Place>(entity =>
            {
                entity.ToTable("places");
                entity.HasKey(e => e.Id);
<<<<<<< HEAD
=======

>>>>>>> 068fdb2b
                entity.Property(e => e.Google_Id).IsRequired().HasMaxLength(255);
                entity.Property(e => e.Name).IsRequired().HasMaxLength(255);
                entity.Property(e => e.Lat).IsRequired().HasColumnType("decimal(9,6)");
                entity.Property(e => e.Lon).IsRequired().HasColumnType("decimal(9,6)");
                entity.Property(e => e.Type).IsRequired().HasMaxLength(50);
                entity.Property(e => e.Subtype).HasMaxLength(50);
                entity.Property(e => e.Addr_City).HasMaxLength(100);
                entity.Property(e => e.Addr_Housenumber).HasMaxLength(20);
                entity.Property(e => e.Addr_Postcode).HasMaxLength(20);
                entity.Property(e => e.Addr_State).HasMaxLength(100);
                entity.Property(e => e.Addr_Street).HasMaxLength(255);
                entity.Property(e => e.Opening_Hours).HasMaxLength(255);
                entity.Property(e => e.Website).HasMaxLength(255);
                entity.Property(e => e.Photo_0).HasMaxLength(500);
                entity.Property(e => e.Photo_1).HasMaxLength(500);
                entity.Property(e => e.Photo_2).HasMaxLength(500);
                entity.Property(e => e.Photo_3).HasMaxLength(500);
                entity.Property(e => e.Photo_4).HasMaxLength(500);
                entity.Property(e => e.Photo_5).HasMaxLength(500);
                entity.Property(e => e.Photo_6).HasMaxLength(500);
                entity.Property(e => e.Photo_7).HasMaxLength(500);
                entity.Property(e => e.Photo_8).HasMaxLength(500);
                entity.Property(e => e.Photo_9).HasMaxLength(500);
                entity.Property(e => e.Num_Likes).HasDefaultValue(0);
                entity.Property(e => e.Num_Dislikes).HasDefaultValue(0);
<<<<<<< HEAD
=======

>>>>>>> 068fdb2b
                // Configure the relationships
                entity.HasMany(e => e.UserLikes)
                      .WithOne(ul => ul.Place)
                      .HasForeignKey(ul => ul.PlaceId);
<<<<<<< HEAD
=======

>>>>>>> 068fdb2b
                entity.HasMany(e => e.Amenities)
                      .WithOne(a => a.Place)
                      .HasForeignKey(a => a.Id) // Foreign key on Id
                      .OnDelete(DeleteBehavior.Cascade);
            });

            modelBuilder.Entity<Amenity>(entity =>
            {
                entity.ToTable("amenities");
<<<<<<< HEAD
=======

>>>>>>> 068fdb2b
                entity.HasKey(e => e.Id);
                entity.Property(e => e.Cuisine_Pizza).IsRequired();
                entity.Property(e => e.Cuisine_Chinese).IsRequired();
                entity.Property(e => e.Cuisine_Coffee_Shop).IsRequired();
                entity.Property(e => e.Cuisine_Mexican).IsRequired();
                entity.Property(e => e.Cuisine_Italian).IsRequired();
                entity.Property(e => e.Cuisine_Burger).IsRequired();
                entity.Property(e => e.Cuisine_Donut).IsRequired();
                entity.Property(e => e.Cuisine_Sandwich).IsRequired();
                entity.Property(e => e.Cuisine_Japanese).IsRequired();
                entity.Property(e => e.Cuisine_American).IsRequired();
<<<<<<< HEAD
=======

>>>>>>> 068fdb2b
                entity.Property(e => e.Diet_Vegan)
                      .HasConversion<string>();
                entity.Property(e => e.Drink_Beer)
                      .HasConversion<string>();
                entity.Property(e => e.Drink_Tea)
                      .HasConversion<string>();
                entity.Property(e => e.Drink_Wine)
                      .HasConversion<string>();
                entity.Property(e => e.Outdoor_Seating)
                      .HasConversion<string>();
                entity.Property(e => e.Wheelchair)
                      .HasConversion<string>();
<<<<<<< HEAD
=======

>>>>>>> 068fdb2b
                entity.HasOne(d => d.Place)
                      .WithMany(p => p.Amenities)
                      .HasForeignKey(d => d.Id) // Foreign key on Id
                      .OnDelete(DeleteBehavior.Cascade);
            });

            modelBuilder.Entity<User_Likes>(entity =>
            {
                entity.ToTable("userlikes");
<<<<<<< HEAD
                entity.HasKey(e => e.Id); // Maps to 'index'
=======

                entity.HasKey(e => e.Id); // Maps to 'index'

>>>>>>> 068fdb2b
                entity.Property(e => e.Id).HasColumnName("index");
                entity.Property(e => e.UserId).HasColumnName("user_id");
                entity.Property(e => e.Type).HasColumnName("place_type").IsRequired().HasMaxLength(50);
                entity.Property(e => e.PlaceId).HasColumnName("place_id");
                entity.Property(e => e.CategorySwipe).HasColumnName("category_swipe");
                entity.Property(e => e.Timestamp).HasColumnName("timestamp");
<<<<<<< HEAD
=======

>>>>>>> 068fdb2b
                entity.HasOne(e => e.Place)
                      .WithMany(p => p.UserLikes)
                      .HasForeignKey(e => e.PlaceId);
            });

            modelBuilder.Entity<Friends>(entity =>
            {
                entity.ToTable("friends");
<<<<<<< HEAD
                entity.HasKey(f => new { f.UserId, f.UserFriendId });
=======

                entity.HasKey(f => new { f.UserId, f.UserFriendId });

>>>>>>> 068fdb2b
                entity.Property(f => f.UserId).HasColumnName("user_id");
                entity.Property(f => f.UserFriendId).HasColumnName("user_friend_id");
                entity.Property(f => f.Timestamp).HasColumnName("timestamp");
            });
        }
<<<<<<< HEAD
    }
=======
    }
}
>>>>>>> 068fdb2b
<|MERGE_RESOLUTION|>--- conflicted
+++ resolved
@@ -3,11 +3,15 @@
 namespace backend.Models
 {
     public class ApplicationDbContext : DbContext
+    public class ApplicationDbContext : DbContext
     {
+        public ApplicationDbContext(DbContextOptions<ApplicationDbContext> options) : base(options) { }
         public ApplicationDbContext(DbContextOptions<ApplicationDbContext> options) : base(options) { }
 
         public DbSet<User_Likes> UserLikes { get; set; }
         public DbSet<Place> Places { get; set; }
+        public DbSet<Amenity> Amenities { get; set; }
+        public DbSet<Friends> Friends { get; set; }
         public DbSet<Amenity> Amenities { get; set; }
         public DbSet<Friends> Friends { get; set; }
 
@@ -19,10 +23,6 @@
             {
                 entity.ToTable("places");
                 entity.HasKey(e => e.Id);
-<<<<<<< HEAD
-=======
-
->>>>>>> 068fdb2b
                 entity.Property(e => e.Google_Id).IsRequired().HasMaxLength(255);
                 entity.Property(e => e.Name).IsRequired().HasMaxLength(255);
                 entity.Property(e => e.Lat).IsRequired().HasColumnType("decimal(9,6)");
@@ -48,18 +48,10 @@
                 entity.Property(e => e.Photo_9).HasMaxLength(500);
                 entity.Property(e => e.Num_Likes).HasDefaultValue(0);
                 entity.Property(e => e.Num_Dislikes).HasDefaultValue(0);
-<<<<<<< HEAD
-=======
-
->>>>>>> 068fdb2b
                 // Configure the relationships
                 entity.HasMany(e => e.UserLikes)
                       .WithOne(ul => ul.Place)
                       .HasForeignKey(ul => ul.PlaceId);
-<<<<<<< HEAD
-=======
-
->>>>>>> 068fdb2b
                 entity.HasMany(e => e.Amenities)
                       .WithOne(a => a.Place)
                       .HasForeignKey(a => a.Id) // Foreign key on Id
@@ -69,10 +61,6 @@
             modelBuilder.Entity<Amenity>(entity =>
             {
                 entity.ToTable("amenities");
-<<<<<<< HEAD
-=======
-
->>>>>>> 068fdb2b
                 entity.HasKey(e => e.Id);
                 entity.Property(e => e.Cuisine_Pizza).IsRequired();
                 entity.Property(e => e.Cuisine_Chinese).IsRequired();
@@ -84,10 +72,6 @@
                 entity.Property(e => e.Cuisine_Sandwich).IsRequired();
                 entity.Property(e => e.Cuisine_Japanese).IsRequired();
                 entity.Property(e => e.Cuisine_American).IsRequired();
-<<<<<<< HEAD
-=======
-
->>>>>>> 068fdb2b
                 entity.Property(e => e.Diet_Vegan)
                       .HasConversion<string>();
                 entity.Property(e => e.Drink_Beer)
@@ -100,10 +84,6 @@
                       .HasConversion<string>();
                 entity.Property(e => e.Wheelchair)
                       .HasConversion<string>();
-<<<<<<< HEAD
-=======
-
->>>>>>> 068fdb2b
                 entity.HasOne(d => d.Place)
                       .WithMany(p => p.Amenities)
                       .HasForeignKey(d => d.Id) // Foreign key on Id
@@ -113,46 +93,38 @@
             modelBuilder.Entity<User_Likes>(entity =>
             {
                 entity.ToTable("userlikes");
-<<<<<<< HEAD
                 entity.HasKey(e => e.Id); // Maps to 'index'
-=======
-
-                entity.HasKey(e => e.Id); // Maps to 'index'
-
->>>>>>> 068fdb2b
                 entity.Property(e => e.Id).HasColumnName("index");
                 entity.Property(e => e.UserId).HasColumnName("user_id");
                 entity.Property(e => e.Type).HasColumnName("place_type").IsRequired().HasMaxLength(50);
                 entity.Property(e => e.PlaceId).HasColumnName("place_id");
                 entity.Property(e => e.CategorySwipe).HasColumnName("category_swipe");
                 entity.Property(e => e.Timestamp).HasColumnName("timestamp");
-<<<<<<< HEAD
-=======
-
->>>>>>> 068fdb2b
                 entity.HasOne(e => e.Place)
                       .WithMany(p => p.UserLikes)
                       .HasForeignKey(e => e.PlaceId);
             });
 
             modelBuilder.Entity<Friends>(entity =>
+            modelBuilder.Entity<Friends>(entity =>
             {
-                entity.ToTable("friends");
-<<<<<<< HEAD
-                entity.HasKey(f => new { f.UserId, f.UserFriendId });
-=======
+                entity.ToTable("user_preferences");
 
-                entity.HasKey(f => new { f.UserId, f.UserFriendId });
+                entity.HasKey(e => e.Id);
 
->>>>>>> 068fdb2b
-                entity.Property(f => f.UserId).HasColumnName("user_id");
-                entity.Property(f => f.UserFriendId).HasColumnName("user_friend_id");
-                entity.Property(f => f.Timestamp).HasColumnName("timestamp");
+                entity.Property(e => e.Location)
+                      .IsRequired()
+                      .HasMaxLength(255);
+
+                entity.Property(e => e.Radius)
+                      .IsRequired();
+
+                entity.Property(e => e.TypeOfPlace)
+                      .HasMaxLength(255);
             });
         }
-<<<<<<< HEAD
-    }
-=======
     }
 }
->>>>>>> 068fdb2b
+    
+    
+    
