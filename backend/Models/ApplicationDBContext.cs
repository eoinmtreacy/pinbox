using Microsoft.AspNetCore.Identity.EntityFrameworkCore;
using Microsoft.EntityFrameworkCore;
using Microsoft.Extensions.Configuration;

<<<<<<< HEAD
namespace backend.Models 
=======
namespace backend.Models
>>>>>>> 260b139b
{
    public class ApplicationDbContext : IdentityDbContext<AppUser>
    {
        public ApplicationDbContext(DbContextOptions<ApplicationDbContext> options) : base(options) { }

        public DbSet<User_Likes> UserLikes { get; set; }
        public DbSet<Place> Places { get; set; }
<<<<<<< HEAD
        public DbSet<Prediction> Predictions { get; set; }
=======
        public DbSet<Amenity> Amenities { get; set; }
        public DbSet<Friends> Friends { get; set; }
        public DbSet<Prediction> Predictions { get; set; }
        public DbSet<OpeningHour> OpeningHours { get; set; }

        protected override void OnConfiguring(DbContextOptionsBuilder optionsBuilder)
        {
            if (!optionsBuilder.IsConfigured)
            {
                var configuration = new ConfigurationBuilder()
                    .SetBasePath(AppContext.BaseDirectory)
                    .AddJsonFile("appsettings.json")
                    .Build();

                var connectionString = configuration.GetConnectionString("DefaultConnection");

                optionsBuilder.UseMySql(connectionString, 
                    new MySqlServerVersion(new Version(8, 0, 21)),
                    options => options.EnableRetryOnFailure());
            }
        }
>>>>>>> 260b139b

        protected override void OnModelCreating(ModelBuilder modelBuilder)
        {
            base.OnModelCreating(modelBuilder);

<<<<<<< HEAD
=======
            // Composite key 
            modelBuilder.Entity<OpeningHour>()
                .HasKey(o => o.Id); // setting Id as a primary key

            // Configure Pinbox_Id to be unique
            modelBuilder.Entity<AppUser>()
                .HasIndex(u => u.PinboxId)
                .IsUnique();

>>>>>>> 260b139b
            modelBuilder.Entity<Prediction>()
                  .HasKey(p => new { p.location, p.datetime });

            modelBuilder.Entity<Place>(entity =>
            {
                entity.ToTable("places");

                entity.HasKey(e => e.Id);

                entity.Property(e => e.Google_Id).IsRequired().HasMaxLength(255);
                entity.Property(e => e.Name).IsRequired().HasMaxLength(255);
                entity.Property(e => e.Lat).IsRequired().HasColumnType("decimal(9,6)");
                entity.Property(e => e.Lon).IsRequired().HasColumnType("decimal(9,6)");
                entity.Property(e => e.Type).IsRequired().HasMaxLength(50);
                entity.Property(e => e.Subtype).HasMaxLength(50);
                entity.Property(e => e.Addr_City).HasMaxLength(100);
                entity.Property(e => e.Addr_Housenumber).HasMaxLength(20);
                entity.Property(e => e.Addr_Postcode).HasMaxLength(20);
                entity.Property(e => e.Addr_State).HasMaxLength(100);
                entity.Property(e => e.Addr_Street).HasMaxLength(255);
                entity.Property(e => e.Opening_Hours).HasMaxLength(255);
                entity.Property(e => e.Website).HasMaxLength(255);
                entity.Property(e => e.Photo_0).HasMaxLength(500);
                entity.Property(e => e.Photo_1).HasMaxLength(500);
                entity.Property(e => e.Photo_2).HasMaxLength(500);
                entity.Property(e => e.Photo_3).HasMaxLength(500);
                entity.Property(e => e.Photo_4).HasMaxLength(500);
                entity.Property(e => e.Photo_5).HasMaxLength(500);
                entity.Property(e => e.Photo_6).HasMaxLength(500);
                entity.Property(e => e.Photo_7).HasMaxLength(500);
                entity.Property(e => e.Photo_8).HasMaxLength(500);
                entity.Property(e => e.Photo_9).HasMaxLength(500);
                entity.Property(e => e.Num_Likes).HasDefaultValue(0);
                entity.Property(e => e.Num_Dislikes).HasDefaultValue(0);

                entity.HasMany(e => e.UserLikes)
                      .WithOne(ul => ul.Place)
                      .HasForeignKey(ul => ul.PlaceId)
                      .OnDelete(DeleteBehavior.Cascade);

                entity.HasMany(e => e.Amenities)
                      .WithOne(a => a.Place)
                      .HasForeignKey(a => a.Id)
                      .OnDelete(DeleteBehavior.Cascade);

                entity.HasMany(e => e.OpeningHours)
                      .WithOne(oh => oh.Place)
                      .HasForeignKey(oh => oh.PlaceId)
                      .OnDelete(DeleteBehavior.Cascade);
            });

            modelBuilder.Entity<Amenity>(entity =>
            {
                entity.ToTable("amenities");

                entity.HasKey(e => e.Id);
                entity.Property(e => e.Cuisine_Pizza).IsRequired();
                entity.Property(e => e.Cuisine_Chinese).IsRequired();
                entity.Property(e => e.Cuisine_Coffee_Shop).IsRequired();
                entity.Property(e => e.Cuisine_Mexican).IsRequired();
                entity.Property(e => e.Cuisine_Italian).IsRequired();
                entity.Property(e => e.Cuisine_Burger).IsRequired();
                entity.Property(e => e.Cuisine_Donut).IsRequired();
                entity.Property(e => e.Cuisine_Sandwich).IsRequired();
                entity.Property(e => e.Cuisine_Japanese).IsRequired();
                entity.Property(e => e.Cuisine_American).IsRequired();

                entity.Property(e => e.Diet_Vegan)
                      .HasConversion<string>();
                entity.Property(e => e.Drink_Beer)
                      .HasConversion<string>();
                entity.Property(e => e.Drink_Tea)
                      .HasConversion<string>();
                entity.Property(e => e.Drink_Wine)
                      .HasConversion<string>();
                entity.Property(e => e.Outdoor_Seating)
                      .HasConversion<string>();
                entity.Property(e => e.Wheelchair)
                      .HasConversion<string>();

                entity.HasOne(d => d.Place)
                      .WithMany(p => p.Amenities)
                      .HasForeignKey(d => d.Id)
                      .OnDelete(DeleteBehavior.Cascade);
            });

            modelBuilder.Entity<User_Likes>(entity =>
            {
                entity.ToTable("userlikes");

                entity.HasKey(e => new { e.UserId, e.PlaceId, e.Type }); // Composite key

                entity.Property(e => e.Id).HasColumnName("index");
                entity.Property(e => e.UserId).HasColumnName("user_id");
                entity.Property(e => e.Type).HasColumnName("place_type").IsRequired().HasMaxLength(50);
                entity.Property(e => e.PlaceId).HasColumnName("place_id");
                entity.Property(e => e.CategorySwipe).HasColumnName("category_swipe").HasConversion<string>();
                  entity.Property(e => e.Collection).HasColumnName("collection").HasMaxLength(50);
                  entity.Property(e => e.NormalizedCollection).HasColumnName("normalized_collection").HasMaxLength(50);
                entity.Property(e => e.Timestamp).HasColumnName("timestamp");

                entity.HasOne(e => e.Place)
                      .WithMany(p => p.UserLikes)
                      .HasForeignKey(e => e.PlaceId);
            });

            modelBuilder.Entity<Friends>(entity =>
            {
                entity.ToTable("friends");

                entity.HasKey(f => new { f.UserId, f.UserFriendId });

                entity.Property(f => f.UserId).HasColumnName("user_id");
                entity.Property(f => f.UserFriendId).HasColumnName("user_friend_id");
                entity.Property(f => f.Timestamp).HasColumnName("timestamp");
            });
        }
    }
}<|MERGE_RESOLUTION|>--- conflicted
+++ resolved
@@ -2,11 +2,7 @@
 using Microsoft.EntityFrameworkCore;
 using Microsoft.Extensions.Configuration;
 
-<<<<<<< HEAD
-namespace backend.Models 
-=======
 namespace backend.Models
->>>>>>> 260b139b
 {
     public class ApplicationDbContext : IdentityDbContext<AppUser>
     {
@@ -14,9 +10,6 @@
 
         public DbSet<User_Likes> UserLikes { get; set; }
         public DbSet<Place> Places { get; set; }
-<<<<<<< HEAD
-        public DbSet<Prediction> Predictions { get; set; }
-=======
         public DbSet<Amenity> Amenities { get; set; }
         public DbSet<Friends> Friends { get; set; }
         public DbSet<Prediction> Predictions { get; set; }
@@ -38,14 +31,11 @@
                     options => options.EnableRetryOnFailure());
             }
         }
->>>>>>> 260b139b
 
         protected override void OnModelCreating(ModelBuilder modelBuilder)
         {
             base.OnModelCreating(modelBuilder);
 
-<<<<<<< HEAD
-=======
             // Composite key 
             modelBuilder.Entity<OpeningHour>()
                 .HasKey(o => o.Id); // setting Id as a primary key
@@ -55,7 +45,6 @@
                 .HasIndex(u => u.PinboxId)
                 .IsUnique();
 
->>>>>>> 260b139b
             modelBuilder.Entity<Prediction>()
                   .HasKey(p => new { p.location, p.datetime });
 
