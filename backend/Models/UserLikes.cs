--- conflicted
+++ resolved
@@ -2,15 +2,6 @@
 {
     public class User_Likes
     {
-<<<<<<< HEAD
-        public long Id { get; set; }
-        public long UserId { get; set; }
-      public string Type { get; set; } = string.Empty; 
-        public long PlaceId { get; set; }
-        public string CategorySwipe { get; set; } = string.Empty; 
-        public DateTime Timestamp { get; set;} 
-        public Place? Place { get; set; } // made the place property it nullable 
-=======
         public long Id { get; set; } // This maps to the 'index' column
         public required long UserId { get; set; } // 
         public required long PlaceId { get; set; } // 
@@ -19,6 +10,5 @@
         public DateTime Timestamp { get; set; }
 
         public required Place Place { get; set; }
->>>>>>> 068fdb2b
     }
 }