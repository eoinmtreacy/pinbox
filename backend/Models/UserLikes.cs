namespace backend.Models
{
    public class User_Likes
    {
<<<<<<< HEAD
        public required long UserId { get; set; } // Maps to 'user_id'
        public required long PlaceId { get; set; } // Maps to 'place_id'
        public required string Type { get; set; } // Maps to 'place_type'
        public CategorySwipe CategorySwipe { get; set; } // Maps to 'category_swipe'
        public DateTime Timestamp { get; set; } // Maps to 'timestamp'

        // Navigation property
        public required Place Place { get; set; }
=======
        public long Id { get; set; }
        public required long UserId { get; set; } 
        public required long PlaceId { get; set; }
        public required string Type { get; set; }
        public required string CategorySwipe { get; set; }
        public DateTime Timestamp { get; set; } = DateTime.UtcNow;

        public Place? Place { get; set; } // property has to be nullable
>>>>>>> e169ad77
    }
}<|MERGE_RESOLUTION|>--- conflicted
+++ resolved
@@ -2,16 +2,6 @@
 {
     public class User_Likes
     {
-<<<<<<< HEAD
-        public required long UserId { get; set; } // Maps to 'user_id'
-        public required long PlaceId { get; set; } // Maps to 'place_id'
-        public required string Type { get; set; } // Maps to 'place_type'
-        public CategorySwipe CategorySwipe { get; set; } // Maps to 'category_swipe'
-        public DateTime Timestamp { get; set; } // Maps to 'timestamp'
-
-        // Navigation property
-        public required Place Place { get; set; }
-=======
         public long Id { get; set; }
         public required long UserId { get; set; } 
         public required long PlaceId { get; set; }
@@ -20,6 +10,5 @@
         public DateTime Timestamp { get; set; } = DateTime.UtcNow;
 
         public Place? Place { get; set; } // property has to be nullable
->>>>>>> e169ad77
     }
 }