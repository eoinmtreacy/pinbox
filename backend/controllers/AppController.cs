using Microsoft.AspNetCore.Mvc;
using backend.Models;
<<<<<<< HEAD
=======
using Microsoft.EntityFrameworkCore;
using System;
using System.Collections.Generic;
>>>>>>> 260b139b
using System.Linq;
using System.Threading.Tasks;

namespace backend.Controllers
{
    [ApiController]
    [Route("api/[controller]")]
    public class AppController : ControllerBase
    {
        private readonly ApplicationDbContext _context;
        private readonly ILogger<AppController> _logger;

        public AppController(ApplicationDbContext context, ILogger<AppController> logger)
        {
            _context = context;
            _logger = logger;
        }
        // Test endpoint to return a default place if the database is empty
        [HttpGet]
        public async Task<IActionResult> Get()
        {
            if (!_context.Places.Any())
            {
                _context.Places.Add(new Place
                {
                    Google_Id = "default_google_id",
                    Name = "Test Location",
                    Lat = 0.0M, // The 'M' suffix specifies decimal literal 
                    Lon = 0.0M,
                    Type = "default_type"
                });
                await _context.SaveChangesAsync();
            }

            var place = await _context.Places
                .OrderBy(p => p.Id) // Ensure deterministic results by ordering by a column
                .FirstOrDefaultAsync();

            if (place == null)
            {
                return NotFound();
            }

            return Ok(place);
        }

<<<<<<< HEAD
=======
        // Endpoint to get all places
>>>>>>> 260b139b
        [HttpGet("get-places")]
        public IActionResult GetAllPlaces()
        {
            try
            {
                var places = _context.Places.ToList();
                return Ok(places);
            }
            catch (Exception ex)
            {
                return StatusCode(500, new { Message = "Failed to retrieve data from the database.", Error = ex.Message });
            }
        }

<<<<<<< HEAD
=======
        // Endpoint to get predictions grouped by location
>>>>>>> 260b139b
        [HttpGet("get-predictions")]
        public IActionResult GetPredictions()
        {
            try
            {
<<<<<<< HEAD
                // Get the current time
                var now = DateTime.Now;

                // Retrieve all predictions and group them by location
                var groupedPredictions = _context.Predictions
                    .AsEnumerable() // Switch to client-side processing for the next operations
                    .GroupBy(p => p.location)
                    .Select(g => g.OrderBy(p => Math.Abs((p.datetime - now).Ticks)).First()) // For each group, find the prediction closest to now
=======
                var now = DateTime.Now;
                var groupedPredictions = _context.Predictions
                    .AsEnumerable()
                    .GroupBy(p => p.location)
                    .Select(g => g.OrderBy(p => Math.Abs((p.datetime - now).Ticks)).First())
>>>>>>> 260b139b
                    .ToList();

                return Ok(groupedPredictions);
            }
            catch (Exception ex)
            {
<<<<<<< HEAD
                // If the query fails, catch the exception and return a failure response
                return StatusCode(500, new { Message = "Failed to retrieve data from the database.", Error = ex.Message });
            }
        }
=======
                return StatusCode(500, new { Message = "Failed to retrieve data from the database.", Error = ex.Message });
            }
        }

        // Feed for users who are not logged in (ghost mode): Returns all places
        [HttpGet("feed/ghost")]
        public async Task<ActionResult<IEnumerable<Place>>> GetAllPlacesForGhostMode()
        {
            var allPlaces = await _context.Places.ToListAsync();
            return Ok(allPlaces);
        }

        // Feed for users who are logged in: Returns places not in their UserLikes (places they haven't seen)
        [HttpGet("feed/{userId}")]
        public async Task<ActionResult<IEnumerable<Place>>> GetPlacesNotSeenByUser(string userId)
        {
            var userLikes = await _context.UserLikes
                .Where(ul => ul.UserId == userId)
                .Select(ul => ul.PlaceId)
                .ToListAsync();

            var placesNotSeen = await _context.Places
                .Where(p => !userLikes.Contains(p.Id))
                .ToListAsync();

            return Ok(placesNotSeen);
        }

        // Endpoint to get places seen by the user (UserLikes)
        [HttpGet("seen-places/{userId}")]
        public async Task<ActionResult<IEnumerable<Place>>> GetUserSeenPlaces(string userId)
        {
            var userLikes = await _context.UserLikes
                .Where(ul => ul.UserId == userId)
                .Include(ul => ul.Place)
                .ToListAsync();

            var seenPlaces = userLikes.Select(ul => ul.Place).ToList();

            if (!seenPlaces.Any())
            {
                return NotFound(new { Message = "No places found for the given user." });
            }

            return Ok(seenPlaces);
        }

        [HttpGet("feed-and-pins/{userId}/{collection?}")]
        public async Task<IActionResult> GetFeedAndPins(string userId, string collection)
        {

            try
            {
                userId ??= "";

                var places = await _context.Places.ToListAsync();

                var userLikes = await _context.UserLikes
                    .Where(ul => ul.UserId == userId )
                    .ToListAsync();

                var pins = places
                    .Where(place => userLikes.Any(like => like.PlaceId == place.Id && (collection == "undefined" || like.Collection == collection)))
                    .Select(place => new
                    {
                        Place = place,
                        attitude = userLikes.FirstOrDefault(like => like.PlaceId == place.Id)?.CategorySwipe
                    })
                    .ToList();

                var feed = places
                    .Where(place => !userLikes.Any(like => like.PlaceId == place.Id))
                    .ToList();

                return Ok(new { Pins = pins, Feed = feed });
            }

            catch
            {
                return StatusCode(500, new { Message = "Failed to retrieve data from the database." });
            }

        }

        [HttpGet("get-collections/{userId}")]
        public async Task<IActionResult> GetCollections(string userId)
        {
            try
            {
                var collections = await _context.UserLikes
                    .Where(ul => ul.UserId == userId)
                    .Select(ul => new { ul.Collection, ul.NormalizedCollection })
                    .Distinct()
                    .ToListAsync();

                return Ok(collections);
            }
            catch
            {
                return StatusCode(500, new { Message = "Failed to retrieve data from the database." });
            }
        }
        // get all users from the database and return their pinbox ids
        [HttpGet("get-users")]
        public IActionResult GetAllUsers()
        {
            try
            {
                var users = _context.Users.ToList();
                var userPinboxIds = users.Select(u => u.PinboxId).ToList();
                return Ok(userPinboxIds);
            }
            catch (Exception ex)
            {
                return StatusCode(500, new { Message = "Failed to retrieve data from the database.", Error = ex.Message });
            }
        }

>>>>>>> 260b139b
    }
}<|MERGE_RESOLUTION|>--- conflicted
+++ resolved
@@ -1,11 +1,8 @@
 using Microsoft.AspNetCore.Mvc;
 using backend.Models;
-<<<<<<< HEAD
-=======
 using Microsoft.EntityFrameworkCore;
 using System;
 using System.Collections.Generic;
->>>>>>> 260b139b
 using System.Linq;
 using System.Threading.Tasks;
 
@@ -52,10 +49,7 @@
             return Ok(place);
         }
 
-<<<<<<< HEAD
-=======
         // Endpoint to get all places
->>>>>>> 260b139b
         [HttpGet("get-places")]
         public IActionResult GetAllPlaces()
         {
@@ -70,43 +64,23 @@
             }
         }
 
-<<<<<<< HEAD
-=======
         // Endpoint to get predictions grouped by location
->>>>>>> 260b139b
         [HttpGet("get-predictions")]
         public IActionResult GetPredictions()
         {
             try
             {
-<<<<<<< HEAD
-                // Get the current time
-                var now = DateTime.Now;
-
-                // Retrieve all predictions and group them by location
-                var groupedPredictions = _context.Predictions
-                    .AsEnumerable() // Switch to client-side processing for the next operations
-                    .GroupBy(p => p.location)
-                    .Select(g => g.OrderBy(p => Math.Abs((p.datetime - now).Ticks)).First()) // For each group, find the prediction closest to now
-=======
                 var now = DateTime.Now;
                 var groupedPredictions = _context.Predictions
                     .AsEnumerable()
                     .GroupBy(p => p.location)
                     .Select(g => g.OrderBy(p => Math.Abs((p.datetime - now).Ticks)).First())
->>>>>>> 260b139b
                     .ToList();
 
                 return Ok(groupedPredictions);
             }
             catch (Exception ex)
             {
-<<<<<<< HEAD
-                // If the query fails, catch the exception and return a failure response
-                return StatusCode(500, new { Message = "Failed to retrieve data from the database.", Error = ex.Message });
-            }
-        }
-=======
                 return StatusCode(500, new { Message = "Failed to retrieve data from the database.", Error = ex.Message });
             }
         }
@@ -225,6 +199,5 @@
             }
         }
 
->>>>>>> 260b139b
     }
 }