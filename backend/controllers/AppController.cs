using Microsoft.AspNetCore.Mvc;
using backend.Models;
using Microsoft.AspNetCore.Mvc;
using Microsoft.EntityFrameworkCore;
using System.Linq;
using System.Threading.Tasks;

namespace backend.Controllers
{
    [ApiController]
    [Route("[controller]")]
    public class AppController : ControllerBase
    {
        private readonly YourDbContext _context;

<<<<<<< HEAD
        public TestController(YourDbContext context)
=======
        public AppController(ApplicationDbContext context)
>>>>>>> 1d50093b
        {
            _context = context;
        }

        [HttpGet]
        public async Task<IActionResult> Get()
        {
            if (!_context.Places.Any())
            {
                _context.Places.Add(new Place
                {
                    Name = "Test Location",
                    Lat = 0.0M, // The 'M' suffix specifies decimal literal 
                    Lon = 0.0M
                });
                _context.SaveChanges();
            }

            // var model = _context.Places.FirstOrDefault();
            // return Ok(model);

                       var place = await _context.Places
                .OrderBy(p => p.Id) // Ensure deterministic results by ordering by a column
                .FirstOrDefaultAsync();

            if (place == null)
            {
                return NotFound();
            }

            return Ok(place);
        }
        [HttpGet("get-places")]
        public IActionResult GetAllPlaces()
        {
            try
            {
                // Query the Places table to get all records
                var places = _context.Places.ToList(); // This retrieves all records from the Places table

                // If the query succeeds, return the records
                return Ok(places);
            }
            catch (Exception ex)
            {
                // If the query fails, catch the exception and return a failure response
                return StatusCode(500, new { Message = "Failed to retrieve data from the database.", Error = ex.Message });
            }
        }
    }
}<|MERGE_RESOLUTION|>--- conflicted
+++ resolved
@@ -1,23 +1,19 @@
 using Microsoft.AspNetCore.Mvc;
+using backend.data;
 using backend.Models;
-using Microsoft.AspNetCore.Mvc;
 using Microsoft.EntityFrameworkCore;
 using System.Linq;
 using System.Threading.Tasks;
 
-namespace backend.Controllers
+namespace Backend.Controllers
 {
     [ApiController]
-    [Route("[controller]")]
+    [Route("api/[controller]")]
     public class AppController : ControllerBase
     {
-        private readonly YourDbContext _context;
+        private readonly ApplicationDbContext _context;
 
-<<<<<<< HEAD
-        public TestController(YourDbContext context)
-=======
-        public AppController(ApplicationDbContext context)
->>>>>>> 1d50093b
+        public TestController(ApplicationDbContext context)
         {
             _context = context;
         }
@@ -36,10 +32,7 @@
                 _context.SaveChanges();
             }
 
-            // var model = _context.Places.FirstOrDefault();
-            // return Ok(model);
-
-                       var place = await _context.Places
+            var place = await _context.Places
                 .OrderBy(p => p.Id) // Ensure deterministic results by ordering by a column
                 .FirstOrDefaultAsync();
 
@@ -50,6 +43,7 @@
 
             return Ok(place);
         }
+
         [HttpGet("get-places")]
         public IActionResult GetAllPlaces()
         {
