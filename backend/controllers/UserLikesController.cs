using Microsoft.AspNetCore.Mvc;
using backend.Models;
using Microsoft.EntityFrameworkCore;
using System.Collections.Generic;
using System.Linq;
using System.Threading.Tasks;

namespace backend.Controllers
{
    [ApiController]
    [Route("api/[controller]")]
<<<<<<< HEAD
    public class UserLikesController : ControllerBase
    {
        private readonly ApplicationDbContext _context;
        private readonly string[] allowedCategorySwipes = ["love_it", "hate_it", "wanna", "don't_care"];
=======
    public class UserLikesController(ApplicationDbContext context) : ControllerBase
    {
        private readonly ApplicationDbContext _context = context;
        private readonly string[] allowedCategorySwipes = ["love_it", "hate_it", "wanna", "dont_care"];
>>>>>>> 37a7559c

        [HttpPost]
        public async Task<IActionResult> PostUserLike([FromBody] User_Likes userLike)
        {
            // Validate the incoming data
            if (!ModelState.IsValid)
            {
                return BadRequest(ModelState);
            }

<<<<<<< HEAD
        [HttpPost]
        public async Task<IActionResult> PostUserLike([FromBody] User_Likes userLike)
        {
            // Validate the incoming data
            if (!ModelState.IsValid)
            {
                return BadRequest(ModelState);
            }

            // Validate categorySwipe value
            if (!allowedCategorySwipes.Contains(userLike.CategorySwipe.ToLower()))
            {
                return BadRequest(new { Message = $"Invalid categorySwipe value. Allowed values are: {string.Join(", ", allowedCategorySwipes)}" });
            }

            // Check if the PlaceId and PlaceType exist in the Places table
            var place = await _context.Places
                .Where(p => p.Id == userLike.PlaceId && p.Type == userLike.Type)
                .FirstOrDefaultAsync();

            if (place == null)
            {
                return NotFound(new { Message = "Place not found." });
            }

            // If Timestamp is not provided in the request, set it to the current UTC time
            if (userLike.Timestamp == default(DateTime))
            {
                userLike.Timestamp = DateTime.UtcNow;
            }

=======
            // Validate categorySwipe value
            if (!allowedCategorySwipes.Contains(userLike.CategorySwipe.ToLower()))
            {
                return BadRequest(new { Message = $"Invalid categorySwipe value. Allowed values are: {string.Join(", ", allowedCategorySwipes)}" });
            }

            // Check if the PlaceId and PlaceType exist in the Places table
            var place = await _context.Places
                .Where(p => p.Id == userLike.PlaceId && p.Type == userLike.Type)
                .FirstOrDefaultAsync();

            if (place == null)
            {
                return NotFound(new { Message = "Place not found." });
            }

            // If Timestamp is not provided in the request, set it to the current UTC time
            if (userLike.Timestamp == default(DateTime))
            {
                userLike.Timestamp = DateTime.UtcNow;
            }

>>>>>>> 37a7559c
            // Add the UserLike to the database
            _context.UserLikes.Add(userLike);
            await _context.SaveChangesAsync();

            return CreatedAtAction(nameof(PostUserLike), new { id = userLike.UserId }, userLike);
        }

        [HttpGet]
        public async Task<IActionResult> GetAllUserLikes()
        {
            try
<<<<<<< HEAD
            {
                var userLikes = await _context.UserLikes.ToListAsync();
                if (userLikes == null || userLikes.Count == 0)
                {
                    return NotFound("No user likes found.");
                }
                return Ok(userLikes);
            }
            catch (Exception ex)
            {
                return StatusCode(500, $"Internal server error: {ex.Message}");
            }
        }

        [HttpGet("places-with-categories/{userId}")]
        public async Task<IActionResult> GetPlacesWithCategories(long userId)
        {
            try
            {
                var userLikes = await _context.UserLikes
                    .Where(ul => ul.UserId == userId)
                    .Include(ul => ul.Place)
                    .ToListAsync();

                if (userLikes == null || userLikes.Count == 0)
                {
                    return NotFound(new { Message = "No places found for the given user." });
                }

                var categorizedPlaces = userLikes.Select(ul => new
                {
                    Place = ul.Place,
                    CategorySwipe = ul.CategorySwipe,
                    Colour = GetColourForCategory(ul.CategorySwipe)
                }).ToList();

                return Ok(categorizedPlaces);
            }
=======
            {
                var userLikes = await _context.UserLikes.ToListAsync();
                if (userLikes == null || userLikes.Count == 0)
                {
                    return NotFound("No user likes found.");
                }
                return Ok(userLikes);
            }
>>>>>>> 37a7559c
            catch (Exception ex)
            {
                return StatusCode(500, $"Internal server error: {ex.Message}");
            }
<<<<<<< HEAD
        }

        private string GetColourForCategory(string categorySwipe)
        {
            return categorySwipe switch
            {
                "love_it" => "Red",
                "hate_it" => "Yellow",
                "don't_care" => "Green",
                "wanna" => "Blue",
                _ => "Black" // Default colour if no match found
            };
=======
            
>>>>>>> 37a7559c
        }
    }
}<|MERGE_RESOLUTION|>--- conflicted
+++ resolved
@@ -9,17 +9,12 @@
 {
     [ApiController]
     [Route("api/[controller]")]
-<<<<<<< HEAD
+
     public class UserLikesController : ControllerBase
     {
         private readonly ApplicationDbContext _context;
         private readonly string[] allowedCategorySwipes = ["love_it", "hate_it", "wanna", "don't_care"];
-=======
-    public class UserLikesController(ApplicationDbContext context) : ControllerBase
-    {
-        private readonly ApplicationDbContext _context = context;
-        private readonly string[] allowedCategorySwipes = ["love_it", "hate_it", "wanna", "dont_care"];
->>>>>>> 37a7559c
+
 
         [HttpPost]
         public async Task<IActionResult> PostUserLike([FromBody] User_Likes userLike)
@@ -30,7 +25,7 @@
                 return BadRequest(ModelState);
             }
 
-<<<<<<< HEAD
+
         [HttpPost]
         public async Task<IActionResult> PostUserLike([FromBody] User_Likes userLike)
         {
@@ -61,31 +56,6 @@
             {
                 userLike.Timestamp = DateTime.UtcNow;
             }
-
-=======
-            // Validate categorySwipe value
-            if (!allowedCategorySwipes.Contains(userLike.CategorySwipe.ToLower()))
-            {
-                return BadRequest(new { Message = $"Invalid categorySwipe value. Allowed values are: {string.Join(", ", allowedCategorySwipes)}" });
-            }
-
-            // Check if the PlaceId and PlaceType exist in the Places table
-            var place = await _context.Places
-                .Where(p => p.Id == userLike.PlaceId && p.Type == userLike.Type)
-                .FirstOrDefaultAsync();
-
-            if (place == null)
-            {
-                return NotFound(new { Message = "Place not found." });
-            }
-
-            // If Timestamp is not provided in the request, set it to the current UTC time
-            if (userLike.Timestamp == default(DateTime))
-            {
-                userLike.Timestamp = DateTime.UtcNow;
-            }
-
->>>>>>> 37a7559c
             // Add the UserLike to the database
             _context.UserLikes.Add(userLike);
             await _context.SaveChangesAsync();
@@ -97,7 +67,7 @@
         public async Task<IActionResult> GetAllUserLikes()
         {
             try
-<<<<<<< HEAD
+
             {
                 var userLikes = await _context.UserLikes.ToListAsync();
                 if (userLikes == null || userLikes.Count == 0)
@@ -136,21 +106,12 @@
 
                 return Ok(categorizedPlaces);
             }
-=======
-            {
-                var userLikes = await _context.UserLikes.ToListAsync();
-                if (userLikes == null || userLikes.Count == 0)
-                {
-                    return NotFound("No user likes found.");
-                }
-                return Ok(userLikes);
-            }
->>>>>>> 37a7559c
+
             catch (Exception ex)
             {
                 return StatusCode(500, $"Internal server error: {ex.Message}");
             }
-<<<<<<< HEAD
+
         }
 
         private string GetColourForCategory(string categorySwipe)
@@ -163,9 +124,6 @@
                 "wanna" => "Blue",
                 _ => "Black" // Default colour if no match found
             };
-=======
-            
->>>>>>> 37a7559c
         }
     }
 }