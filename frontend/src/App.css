/* Set global font family to monospace */
body {
    font-family: monospace;
    font-weight: bold;
}

.App {
    display: flex;
    flex-direction: column;
    justify-content: flex-start;
    align-items: stretch;
    height: 100vh;
    box-sizing: border-box;
}

.content {
    flex: 1;
    display: flex;
    flex-direction: column;
    justify-content: flex-start;
    align-items: stretch;
}
<<<<<<< HEAD
=======

>>>>>>> 5ff9d658
.snap-y {
    scroll-snap-type: y mandatory;
}

.snap-start {
    overflow: hidden;
}<|MERGE_RESOLUTION|>--- conflicted
+++ resolved
@@ -20,10 +20,7 @@
     justify-content: flex-start;
     align-items: stretch;
 }
-<<<<<<< HEAD
-=======
 
->>>>>>> 5ff9d658
 .snap-y {
     scroll-snap-type: y mandatory;
 }
