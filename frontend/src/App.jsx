// src/App.jsx
import React from 'react';
import { BrowserRouter as Router, Routes, Route, useLocation } from 'react-router-dom';
import './App.css';
import 'leaflet/dist/leaflet.css';
import Login from './components/Login';
import Signup from './components/Signup';
import PasswordFind from './components/PasswordFind';
import Profile from './components/Profile';
import Settings from './components/Settings';
import Main from './components/Main';
import MainPage from './components/MainPage';
import LandingMain from './components/landing/LandingMain';

function App() {
    return (
        <div className="App flex flex-col min-h-screen">
            <Router>
                <AppContent />
            </Router>
        </div>
    );
}

const AppContent = () => {
    const location = useLocation();
    const hideSideNav = ['/login', '/signup'].includes(location.pathname);

    return (
        <div className="flex flex-1">
            <div className={!hideSideNav ? 'flex-1 ml-[70px]' : 'flex-1'}>
                <Routes>
                    <Route path="/" element={<Main />} />
<<<<<<< HEAD
                    <Route path="/mainpage" element={<MainPage />} />
=======
                    <Route path="/mainpage/:pinbox_id?" element={<MainPage />} />
>>>>>>> 5ff9d658
                    <Route path="/login" element={<Login />} />
                    <Route path="/signup" element={<Signup />} />
                    <Route path="/passwordfind" element={<PasswordFind />} />
                    <Route path="/profile" element={<Profile />} />
                    <Route path="/settings" element={<Settings />} />
                    <Route path="/landingpage/*" element={<LandingMain />} />
                </Routes>
            </div>
        </div>
    );
};

export default App;<|MERGE_RESOLUTION|>--- conflicted
+++ resolved
@@ -31,11 +31,7 @@
             <div className={!hideSideNav ? 'flex-1 ml-[70px]' : 'flex-1'}>
                 <Routes>
                     <Route path="/" element={<Main />} />
-<<<<<<< HEAD
-                    <Route path="/mainpage" element={<MainPage />} />
-=======
                     <Route path="/mainpage/:pinbox_id?" element={<MainPage />} />
->>>>>>> 5ff9d658
                     <Route path="/login" element={<Login />} />
                     <Route path="/signup" element={<Signup />} />
                     <Route path="/passwordfind" element={<PasswordFind />} />
