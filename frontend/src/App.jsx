import React from 'react';
import { BrowserRouter as Router, Routes, Route, useLocation } from 'react-router-dom';
import './App.css';
import 'leaflet/dist/leaflet.css';
import Login from './components/Login';
import Signup from './components/Signup';
import PasswordFind from './components/PasswordFind';
import Profile from './components/Profile';
import Settings from './components/Settings';
import Main from './components/Main';
import MainPage from './components/MainPage';
import LandingMain from './components/landing/LandingMain';
<<<<<<< HEAD
import SideNav from './components/SideNav'; // Import the SideNav component
=======
import BusynessTable from './components/Map/BusynessTable';
>>>>>>> fc763c00

function App() {
    return (
        <div className="App flex flex-col min-h-screen">
            <Router>
                <AppContent />
            </Router>
        </div>
    );
}

const AppContent = () => {
    const location = useLocation();
    const hideSideNav = ['/login', '/signup', '/', '/main'].includes(location.pathname.toLowerCase());

    return (
        <div className="flex flex-1">
            {!hideSideNav && (
                <div className="flex-none w-1/24 h-full">
                    <SideNav
                        onPreferenceToggle={() => {}}
                        onFriendsToggle={() => {}}
                    />
                </div>
            )}
            <div className={!hideSideNav ? 'flex-1 ml-for-desktop' : 'flex-1'}>
                <Routes>
                    <Route path="/" element={<Main />} />
                    <Route path="/mainpage/:pinbox_id?" element={<MainPage />} />
                    <Route path="/login" element={<Login />} />
                    <Route path="/signup" element={<Signup />} />
                    <Route path="/passwordfind" element={<PasswordFind />} />
                    <Route path="/profile" element={<Profile />} />
                    <Route path="/settings" element={<Settings />} />
                    <Route path="/landingpage/*" element={<LandingMain />} />
                    <Route path="/busytable" element={<BusynessTable />} />
                </Routes>
            </div>
        </div>
    );
};

export default App;<|MERGE_RESOLUTION|>--- conflicted
+++ resolved
@@ -10,11 +10,8 @@
 import Main from './components/Main';
 import MainPage from './components/MainPage';
 import LandingMain from './components/landing/LandingMain';
-<<<<<<< HEAD
+import BusynessTable from './components/Map/BusynessTable';
 import SideNav from './components/SideNav'; // Import the SideNav component
-=======
-import BusynessTable from './components/Map/BusynessTable';
->>>>>>> fc763c00
 
 function App() {
     return (
