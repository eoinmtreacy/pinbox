--- conflicted
+++ resolved
@@ -37,25 +37,20 @@
         <div className="flex flex-1">
             {!hideSideNav && (
                 <div className="SideNav flex-none w-1/24 h-full">
-<<<<<<< HEAD
-                    <SideNav onPreferenceToggle={() => {}} onFriendsToggle={() => {}} />
-=======
+
                     <SideNav
                         onPreferenceToggle={() => { }}
                         onFriendsToggle={() => { }}
                     />
->>>>>>> 260b139b
+
                 </div>
             )}
             <div className={!hideSideNav ? 'flex-1 ml-for-desktop' : 'flex-1'}>
                 <Routes>
-<<<<<<< HEAD
+
                     <Route path="/" element={<LoginSignupCombine />} />
                     <Route path="/mainpage/:pinbox_id?" element={<MainPage />} />
-=======
-                    <Route path="/" element={<Main />} />
-                    <Route path="/mainpage/:pinbox_id?/:collection?" element={<MainPage />} />
->>>>>>> 260b139b
+
                     <Route path="/login" element={<Login />} />
                     <Route path="/signup" element={<Signup />} />
                     <Route path="/passwordfind" element={<PasswordFind />} />
