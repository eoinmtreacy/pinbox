// src/App.jsx
import React from 'react';
import { BrowserRouter as Router, Routes, Route, useLocation } from 'react-router-dom';
import './App.css';
import 'leaflet/dist/leaflet.css';
import Login from './components/Login';
import Signup from './components/Signup';
import PasswordFind from './components/PasswordFind';
import Profile from './components/Profile';
import Settings from './components/Settings';
import Main from './components/Main';
import MainPage from './components/MainPage';
import LandingMain from './components/landing/LandingMain';
<<<<<<< HEAD
=======
import { AuthProvider } from './auth/AuthContext';

import SideNav from './components/SideNav'; // Import the SideNav component

import BusynessTable from './components/Map/BusynessTable';

>>>>>>> 260b139b

function App() {
    return (
        <div className="App flex flex-col min-h-screen">
            <AuthProvider>
                <Router>
                    <AppContent />
                </Router>
            </AuthProvider>
        </div>
    );
}

const AppContent = () => {
    const location = useLocation();
<<<<<<< HEAD
    const hideSideNav = ['/login', '/signup'].includes(location.pathname);

    return (
        <div className="flex flex-1">
            <div className={!hideSideNav ? 'flex-1 ml-[70px]' : 'flex-1'}>
                <Routes>
                    <Route path="/" element={<Main />} />
                    <Route path="/mainpage" element={<MainPage />} />
                    <Route path="/login" element={<Login />} />
                    <Route path="/signup" element={<Signup />} />
                    <Route path="/passwordfind" element={<PasswordFind />} />
                    <Route path="/profile" element={<Profile />} />
                    <Route path="/settings" element={<Settings />} />
                    <Route path="/landingpage/*" element={<LandingMain />} />
=======
    const hideSideNav = ['/login', '/signup', '/', '/main', '/landingpage'].includes(location.pathname.toLowerCase());

    return (
        <div className="flex flex-1">
            {!hideSideNav && (
                <div className="SideNav flex-none w-1/24 h-full">
                    <SideNav
                        onPreferenceToggle={() => { }}
                        onFriendsToggle={() => { }}
                    />
                </div>
            )}
            <div className={!hideSideNav ? 'flex-1 ml-for-desktop' : 'flex-1'}>
                <Routes>
                    <Route path="/" element={<Main />} />
                    <Route path="/mainpage/:pinbox_id?/:collection?" element={<MainPage />} />
                    <Route path="/login" element={<Login />} />
                    <Route path="/signup" element={<Signup />} />
                    <Route path="/passwordfind" element={<PasswordFind />} />
                    <Route path="/profile/:pinbox_id" element={<Profile />} />
                    <Route path="/settings" element={<Settings />} />
                    <Route path="/landingpage/*" element={<LandingMain />} />
                    <Route path="/busytable" element={<BusynessTable />} />
>>>>>>> 260b139b
                </Routes>
            </div>
        </div>
    );
};

export default App;<|MERGE_RESOLUTION|>--- conflicted
+++ resolved
@@ -1,4 +1,3 @@
-// src/App.jsx
 import React from 'react';
 import { BrowserRouter as Router, Routes, Route, useLocation } from 'react-router-dom';
 import './App.css';
@@ -11,15 +10,12 @@
 import Main from './components/Main';
 import MainPage from './components/MainPage';
 import LandingMain from './components/landing/LandingMain';
-<<<<<<< HEAD
-=======
 import { AuthProvider } from './auth/AuthContext';
 
 import SideNav from './components/SideNav'; // Import the SideNav component
 
 import BusynessTable from './components/Map/BusynessTable';
 
->>>>>>> 260b139b
 
 function App() {
     return (
@@ -35,22 +31,6 @@
 
 const AppContent = () => {
     const location = useLocation();
-<<<<<<< HEAD
-    const hideSideNav = ['/login', '/signup'].includes(location.pathname);
-
-    return (
-        <div className="flex flex-1">
-            <div className={!hideSideNav ? 'flex-1 ml-[70px]' : 'flex-1'}>
-                <Routes>
-                    <Route path="/" element={<Main />} />
-                    <Route path="/mainpage" element={<MainPage />} />
-                    <Route path="/login" element={<Login />} />
-                    <Route path="/signup" element={<Signup />} />
-                    <Route path="/passwordfind" element={<PasswordFind />} />
-                    <Route path="/profile" element={<Profile />} />
-                    <Route path="/settings" element={<Settings />} />
-                    <Route path="/landingpage/*" element={<LandingMain />} />
-=======
     const hideSideNav = ['/login', '/signup', '/', '/main', '/landingpage'].includes(location.pathname.toLowerCase());
 
     return (
@@ -74,7 +54,6 @@
                     <Route path="/settings" element={<Settings />} />
                     <Route path="/landingpage/*" element={<LandingMain />} />
                     <Route path="/busytable" element={<BusynessTable />} />
->>>>>>> 260b139b
                 </Routes>
             </div>
         </div>
