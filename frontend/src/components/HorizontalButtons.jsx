import React, { useState } from 'react';
import busyIcon from '../Images/busy.png';
import infernoImage from '../Images/inferno.jpg';
import iceImage from '../Images/ice.png';
<<<<<<< HEAD
import parksIcon from '../Images/park.png';
import restaurantsIcon from '../Images/restaurant.png';
import cafeIcon from '../Images/cafe.png';
=======
>>>>>>> c68870f7

const HorizontalButtons = () => {
    const [isInferno, setIsInferno] = useState(true);

    const toggleIcon = () => {
        setIsInferno(!isInferno);
    };

    return (
        <div className="relative flex flex-wrap flex-col md:flex-row items-center md:items-start md:space-x-4 mt-4 md:justify-start justify-end">
            <div className="relative flex flex-wrap w-full md:w-auto">
                <button className="flex items-center bg-white border border-gray-300 rounded-full px-4 py-2 shadow w-full md:w-auto">
                    <img src={parksIcon} alt="Parks Icon" className="w-5 h-5 button-icon" />
                    <span className="button-text">Parks</span>
                </button>
            </div>
            <div className="relative flex flex-wrap w-full md:w-auto">
                <button className="flex items-center bg-white border border-gray-300 rounded-full px-4 py-2 shadow w-full md:w-auto">
                    <img src={restaurantsIcon} alt="Restaurants Icon" className="w-5 h-5 button-icon" />
                    <span className="button-text">Restaurants</span>
                </button>
            </div>
            <div className="relative flex flex-wrap w-full md:w-auto">
                <button className="flex items-center bg-white border border-gray-300 rounded-full px-4 py-2 shadow w-full md:w-auto">
                    <img src={cafeIcon} alt="Cafe Icon" className="w-5 h-5 button-icon" />
                    <span className="button-text">Cafe</span>
                </button>
            </div>
            <div className="relative flex flex-wrap w-full md:w-auto">
                <button className="flex items-center bg-white border border-gray-300 rounded-full px-4 py-2 shadow w-full md:w-auto">
                    <img src={busyIcon} alt="Busyness Icon" className="w-5 h-5 mr-2 md:mr-0 button-icon" />
                    <span className="button-text">Busyness Layer</span>
                </button>
            </div>
            <div className="relative flex flex-wrap w-full md:w-auto">
                <button
                    className="flex items-center bg-white border border-gray-300 rounded-full px-4 py-2 shadow w-full md:w-auto"
                    onClick={toggleIcon}
                >
                    <img src={isInferno ? infernoImage : iceImage} alt="Toggle Icon" className="w-5 h-5 button-icon" />
                    <span className="button-text">{isInferno ? 'Busy' : 'Quiet'}</span>
                </button>
            </div>
            <div className="relative flex flex-wrap w-full md:w-auto">
                <button
                    className="flex items-center bg-white border border-gray-300 rounded-full px-4 py-2 shadow w-full md:w-auto"
                    onClick={toggleIcon}
                >
                    <img src={isInferno ? infernoImage : iceImage} alt="Toggle Icon" className="w-5 h-5"/>
                </button>
            </div>
        </div>
    );
};

export default HorizontalButtons;<|MERGE_RESOLUTION|>--- conflicted
+++ resolved
@@ -2,12 +2,11 @@
 import busyIcon from '../Images/busy.png';
 import infernoImage from '../Images/inferno.jpg';
 import iceImage from '../Images/ice.png';
-<<<<<<< HEAD
+
 import parksIcon from '../Images/park.png';
 import restaurantsIcon from '../Images/restaurant.png';
 import cafeIcon from '../Images/cafe.png';
-=======
->>>>>>> c68870f7
+
 
 const HorizontalButtons = () => {
     const [isInferno, setIsInferno] = useState(true);
