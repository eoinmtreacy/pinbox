import React, { useEffect } from 'react';
import { useNavigate } from 'react-router-dom';
import Loginimg from '../Images/logo.png';
import '../App.css';
import 'leaflet/dist/leaflet.css';
<<<<<<< HEAD
=======
import axios from '../api/axios';
import { useAuthContext } from '../auth/AuthContext';
>>>>>>> 260b139b

// Login component
function Login() {
    const { isAuth, setAuth, user, setUser } = useAuthContext(); 
    // Hook to navigate programmatically
    const navigate = useNavigate();

    useEffect(() => {
        if (isAuth) {
            navigate(`/mainpage/${user}`); // Navigate to the main page if already logged in
        }
    }, [isAuth, user, navigate]);

    // Function to handle login button click
<<<<<<< HEAD
    const handleLoginClick = (event) => {
        event.preventDefault(); // Prevent the default form submission
        navigate('/mainpage'); // Navigate to the map page on login
=======
    const handleLoginClick = async (e) => {
        e.preventDefault();
        const email = e.target[0].value;
        const password = e.target[1].value;

        try {
            const response = await axios.post('/user/login', {
                email: email,
                password: password
            }, {
                withCredentials: true 
            });
            if (response.status !== 200) {
                alert('Login failed'); // placeholder, elegant error handling needed
                return;
            }

        } catch (error) {
            console.error(error);
        }

        try {
            const response = await axios.get('/user/auth', { withCredentials: true });
            if (response.status === 200) {
                setAuth(true);
                setUser(response.data.pinboxId);
                navigate(`/mainpage/${response.data.pinboxId}`);
            }

        } catch (error) {
            console.error(error);
        }

>>>>>>> 260b139b
    };

    // Function to handle forgot password button click
    const handleForgotPasswordClick = () => {
        navigate('/passwordfind'); // Navigate to the password find page
    };

    return (
        // Container for the entire login component
        <div className="flex items-center justify-center min-h-screen bg-gray-100">
            {/* Form container */}
            <div className="max-w-sm w-full p-8 bg-white rounded-lg shadow-md">
                {/* Login image */}
                <img src={Loginimg} alt="Loginimg" className="mx-auto mb-4" />
                {/* Login form */}
                <form onSubmit={(e) => handleLoginClick(e)}>
                    {/* Email field */}
                    <div className="mb-4">
                        <label className="block text-sm font-semibold mb-2" htmlFor="email">
                            Email
                        </label>
                        <input
                            type="email"
                            id="email"
                            className="border rounded w-full py-2 px-3 text-grey-darker"
                            required
                        />
                    </div>
                    {/* Password field */}
                    <div className="mb-6">
                        <label className="block text-sm font-semibold mb-2" htmlFor="password">
                            Password
                        </label>
                        <input
                            type="password"
                            id="password"
                            className="border rounded w-full py-2 px-3 text-grey-darker mb-3"
                            required
                        />
                    </div>
                    {/* Forgot Password button styled as link */}
                    <div className="mb-4 text-center">
                        <button
                            className="inline-block align-baseline font-bold text-sm text-blue-500 hover:text-blue-800"
                            onClick={handleForgotPasswordClick}
                            type="button"
                        >
                            Forgot Password?
                        </button>
                    </div>
                    {/* Login button */}
                    <div className="flex justify-center">
                        <button
                            className="w-full bg-blue-500 hover:bg-blue-700 text-white font-bold py-2 px-4 rounded"
                            type="submit"
                        >
                            Login
                        </button>
                    </div>
                </form>
            </div>
        </div>
    );
}

export default Login;<|MERGE_RESOLUTION|>--- conflicted
+++ resolved
@@ -3,11 +3,8 @@
 import Loginimg from '../Images/logo.png';
 import '../App.css';
 import 'leaflet/dist/leaflet.css';
-<<<<<<< HEAD
-=======
 import axios from '../api/axios';
 import { useAuthContext } from '../auth/AuthContext';
->>>>>>> 260b139b
 
 // Login component
 function Login() {
@@ -22,11 +19,6 @@
     }, [isAuth, user, navigate]);
 
     // Function to handle login button click
-<<<<<<< HEAD
-    const handleLoginClick = (event) => {
-        event.preventDefault(); // Prevent the default form submission
-        navigate('/mainpage'); // Navigate to the map page on login
-=======
     const handleLoginClick = async (e) => {
         e.preventDefault();
         const email = e.target[0].value;
@@ -60,7 +52,6 @@
             console.error(error);
         }
 
->>>>>>> 260b139b
     };
 
     // Function to handle forgot password button click
