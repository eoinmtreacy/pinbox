--- conflicted
+++ resolved
@@ -112,18 +112,11 @@
                             </div>
                         )}
                         <div className={`${showPreference ? (isMobile ? 'flex-grow w-3/4' : 'flex-grow w-17/24') : 'flex-grow w-22/24'} h-full overflow-auto`}>
-<<<<<<< HEAD
-                            <Map
-                                geoJsonData={geoJsonData}
-                                pins={pins}
-                                showBusynessTable={showBusynessTable}
-=======
                             <Map 
                                 geoJsonData={geoJsonData} 
                                 pins={pins} 
                                 showPins={showPins}
                                 showBusynessTable={showBusynessTable} 
->>>>>>> 66fbdc0c
                                 distance={distance}
                                 position={position}
                                 setPosition={setPosition}
