--- conflicted
+++ resolved
@@ -102,9 +102,6 @@
                     <div className="flex h-full overflow-hidden">
                         {showPreference && feed.length > 1 && (user === pinbox_id || (user === null && pinbox_id === undefined)) && (
                             <div className="flex-none w-4/24 h-full overflow-auto">
-<<<<<<< HEAD
-                                <Preference feed={feed} pins={pins} setPins={setPins} />
-=======
                                 <Preference 
                                     feed={feed} 
                                     pins={pins} 
@@ -112,8 +109,6 @@
                                     position={position} 
                                     distance={distance}
                                 />
-
->>>>>>> 61c16b28
                             </div>
                         )}
                         {showFriends && (
@@ -122,10 +117,6 @@
                             </div>
                         )}
                         <div className={`${showPreference ? 'flex-grow w-17/24' : 'flex-grow w-22/24'} h-full overflow-auto`}>
-<<<<<<< HEAD
-                            <Map geoJsonData={geoJsonData} pins={pins} showBusynessTable={showBusynessTable} />
-=======
-
                             <Map 
                                 geoJsonData={geoJsonData} 
                                 pins={pins} 
@@ -134,8 +125,6 @@
                                 position={position}
                                 setPosition={setPosition}
                             />
-
->>>>>>> 61c16b28
                         </div>
                     </div>
                 </div>
