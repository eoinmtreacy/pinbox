--- conflicted
+++ resolved
@@ -8,12 +8,8 @@
 import SideNav from './SideNav';
 import Preference from './Preference';
 import Friends from './Friends';
-<<<<<<< HEAD
-import HorizontalButtons from './HorizontalButtons';
-=======
 import useFetchGeoJson from '../hooks/useFetchGeoJson';
 import useToggle from '../hooks/useToggle';
->>>>>>> aeb73fb6
 import '../App.css';
 
 
@@ -25,10 +21,9 @@
 });
 
 const CustomMap = () => {
-<<<<<<< HEAD
-    const [geoJsonData, setGeoJsonData] = useState(null);
-    const [showPreference, setShowPreference] = useState(false);
-    const [showFriends, setShowFriends] = useState(false);
+    const { data: taxiZones, error } = useFetchGeoJson('taxi_zones.geojson');
+    const [showPreference, togglePreference] = useToggle();
+    const [showFriends, toggleFriends] = useToggle();
 
     // State for former TopNav components
     const [timeStamp, setTimeStamp] = useState(12);
@@ -36,27 +31,9 @@
     const [showPins, setShowPins] = useState(true);
     const [mode, setMode] = useState('Day');
 
-    useEffect(() => {
-        fetch('nightclub_amenities.geojson')
-            .then((response) => response.json())
-            .then((data) => setGeoJsonData(data))
-            .catch((error) => console.error('Error fetching GeoJSON data:', error));
-    }, []);
-
-    const handlePreferenceToggle = () => {
-        setShowPreference((prev) => !prev);
-        if (showFriends) setShowFriends(false); // Ensure only one panel is open at a time
-    };
-=======
-    const { data: taxiZones, error } = useFetchGeoJson('taxi_zones.geojson');
-    const [showPreference, togglePreference] = useToggle();
-    const [showFriends, toggleFriends] = useToggle();
->>>>>>> aeb73fb6
-
     if (error) return <div>Error fetching Taxi Zones data: {error.message}</div>;
 
     return (
-<<<<<<< HEAD
         <div className="relative flex flex-col h-screen">
             <div className="flex flex-grow">
                 <SideNav
@@ -74,43 +51,6 @@
                 {showPreference && (
                     <div className="w-1/4 p-4 bg-white border-r border-gray-300 h-full">
                         <Preference />
-=======
-        <div className="relative w-full h-full flex">
-            <SideNav onPreferenceToggle={togglePreference} onFriendsToggle={toggleFriends} />
-            {showPreference && (
-                <div className="w-1/4 p-4 bg-white border-r border-gray-300 h-full ml-[70px]">
-                    <Preference />
-                </div>
-            )}
-            {showFriends && (
-                <div className="w-1/4 p-4 bg-white border-r border-gray-300 h-full ml-[70px]">
-                    <Friends userId={1} />
-                </div>
-            )}
-            <div className={`relative h-full flex-grow ${showPreference || showFriends ? 'w-3/4' : 'w-full'} ml-[70px]`}>
-                <div className="absolute top-10 left-3 z-[1000] flex">
-                    <SearchBar />
-                </div>
-                <MapContainer center={[40.7478017, -73.9914126]} zoom={13} className="h-full w-full">
-                    <TileLayer url="https://{s}.tile.openstreetmap.org/{z}/{x}/{y}.png" />
-                    {taxiZones && (
-                        <GeoJSON
-                            data={taxiZones}
-                            style={(feature) => {
-                                const seed = Math.random();
-                                return {
-                                    color: `rgb(${seed * 256}, 0, ${(1 - seed) * 256})`,
-                                    weight: 1,
-                                    opacity: 0.3,
-                                    fillOpacity: 0.5,
-                                };
-                            }}
-                        />
-                    )}
-                    <GetUserLocation />
-                    <div className="absolute bottom-[0.5vh] z-[1000]">
-                        <CookieModal />
->>>>>>> aeb73fb6
                     </div>
                 )}
                 {showFriends && (
