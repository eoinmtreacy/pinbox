--- conflicted
+++ resolved
@@ -7,30 +7,6 @@
 import CookieModal from './CookieModal';
 import useFetchGeoJson from '../hooks/useFetchGeoJson';
 import useFetchBusyness from '../hooks/useFetchBusyness';
-<<<<<<< HEAD
-import HorizontalButtons from './HorizontalButtons';
-import colorGen from '../utils/colorGen';
-import iconGen from '../utils/iconGen';
-
-const CustomMap = ({ pins }) => {
-    const { data: taxiZones, error } = useFetchGeoJson('taxi_zones.geojson');
-    const { data: busynessData } = useFetchBusyness(
-        'http://localhost:8000/app/get-predictions',
-        'average_passenger_count.json'
-    );
-    const mapRef = useRef(null);
-    const [initialLoad, setInitialLoad] = useState(true);
-
-    if (error) {
-        return <div>Error fetching Taxi Zones data: {error.message}</div>;
-    }
-
-    return (
-
-        <div className="map-container relative flex flex-col h-screen">
-            <div className="absolute top-1 left-16 right-0 z-[1000] flex space-y-4">
-                <SearchBar />
-=======
 import useFetchPlaces from '../hooks/useFetchPlaces';
 import HorizontalButtons from './HorizontalButtons';
 import colorGen from '../utils/colorGen';
@@ -67,17 +43,13 @@
                 </div>
             </div>
             <div className="horizontal-buttons-wrapper">
->>>>>>> 260b139b
                 <HorizontalButtons />
             </div>
             <MapContainer
                 center={[40.7478017, -73.9914126]}
                 zoom={13}
                 className="h-full w-full"
-<<<<<<< HEAD
-=======
                 zoomControl={false} // Disable zoom control buttons
->>>>>>> 260b139b
                 whenCreated={(mapInstance) => {
                     mapRef.current = mapInstance;
                     if (initialLoad) {
@@ -87,50 +59,6 @@
                 }}
             >
                 <TileLayer url="https://{s}.tile.openstreetmap.org/{z}/{x}/{y}.png" />
-<<<<<<< HEAD
-                {taxiZones && busynessData && <GeoJSON
-                    data={taxiZones}
-                    style={(feature) => {
-                        const locationId = feature.properties.location_id
-                        const busyness = busynessData[locationId] || 0;
-                        const color = colorGen(busyness);
-
-                        return {
-                            color: color,
-                            weight: 0.5,
-                            fillOpacity: 0.5
-                        }
-                    }}
-                />}
-                {pins ? pins.map((pin) => (
-                    <Marker
-                        key={pin.id}
-                        position={[pin.lat, pin.lon]}
-                        icon={iconGen(pin.attitude)}
-                    >
-                        <Popup>
-                            {/* create PreferenceWithoutButtons component
-                            with props passed from pin attributes */}
-                            <PreferenceWithoutButtons
-                                name={pin.name}
-                                image={pin.photo_0}
-                                type={pin.subtype}
-                                address={
-                                    "" ? pin.addr_Housenumber : pin.addr_Housenumber + 
-                                    "" ? pin.addr_Street : pin.addr_Street
-                                }
-                                hours={pin.opening_Hours}
-                                socialMedia={pin.website}
-                                preference={pin.attitude}
-                            />
-                        </Popup>
-                    </Marker>
-                )) : null}
-
-                <div className="absolute bottom-2 z-50">
-                    <CookieModal />
-                </div>
-=======
                 {taxiZones && busynessData && (
                     <GeoJSON
                         data={taxiZones}
@@ -176,7 +104,6 @@
                     </div>
                 )}
 
->>>>>>> 260b139b
             </MapContainer>
         </div>
     );
