import React, { useState, useRef } from 'react';
import { MapContainer, TileLayer, GeoJSON, Marker, Popup } from 'react-leaflet';
import 'leaflet/dist/leaflet.css';
import '../App.css';
import PreferenceWithoutButtons from './PreferenceWithoutButtons';
import CookieModal from './CookieModal';
import useFetchGeoJson from '../hooks/useFetchGeoJson';
import useFetchBusyness from '../hooks/useFetchBusyness';
import HorizontalButtons from './HorizontalButtons';
import colorGen from '../utils/colorGen';
import iconGen from '../utils/iconGen';
import BusynessTable from './Map/BusynessTable';
import UserMarker from './Map/UserMarker';
import useScreenWidth from '../hooks/useScreenWidth';

import LoadingSpinner from './LoadingSpinner';

<<<<<<< HEAD
const CustomMap = ({ 
    pins,
    distance, 
    position, 
    setPosition, 
    timeStamp, 
    day,
    showPreference, 
    showFriends, 
    showPins
=======
const CustomMap = ({
    pins,
    showBusynessTable,
    distance,
    position,
    setPosition,
    timeStamp,
    priorityPin,
    setPriorityPin,
    showPreference,
    showFriends,
>>>>>>> 524c6e84
}) => {
    const { data: taxiZones, error: geoJsonError, loading: loadingGeoJson } = useFetchGeoJson('/taxi_zones.geojson');
    const { data: busynessData, error: busynessError, loading: loadingBusyness } = useFetchBusyness(day);
    const isMobile = useScreenWidth();

    const mapRef = useRef(null);
    const [initialLoad, setInitialLoad] = useState(true);

    if (geoJsonError || busynessError) {
        return <div>Error fetching data: {geoJsonError?.message || busynessError?.message}</div>;
    }

    if (loadingGeoJson || loadingBusyness) {
        return <LoadingSpinner />;
    }

    return (
        <div className="map-container relative flex flex-col h-screen">
            <div className="flex flex-col md:flex-row md:items-start absolute top-1 left-0.5 right-0 z-[1000] space-y-4 md:space-y-0 md:space-x-4">
                <div className="desktop-horizontal-buttons w-full md:w-auto flex justify-end md:justify-start">
                    <HorizontalButtons />
                </div>
            </div>
            <div className="horizontal-buttons-wrapper">
                <HorizontalButtons />
            </div>
            <MapContainer
                center={[40.7478017, -73.9914126]}
                zoom={13}
                className="h-full w-full"
                zoomControl={false} // Disable zoom control buttons
                whenCreated={(mapInstance) => {
                    mapRef.current = mapInstance;
                    if (initialLoad) {
                        mapInstance.setView([40.7478017, -73.9914126], 13);
                        setInitialLoad(false);
                    }
                }}
            >
                <TileLayer url="https://{s}.tile.openstreetmap.org/{z}/{x}/{y}.png" />
                {taxiZones && busynessData && (
                    <GeoJSON
                        data={taxiZones}
                        style={(feature) => {
                            const locationId = feature.properties.location_id;
                            const busyness = busynessData[timeStamp][locationId] || 0;
                            const color = colorGen(busyness);

                            return {
                                color: color,
                                weight: 0.5,
                                fillOpacity: 0.5,
                            };
                        }}
                    />
                )}
<<<<<<< HEAD
                {pins && showPins &&
                    pins.map((pin) => (
                        pin.attitude !== "dont_care" && (
                            <Marker key={pin.place.id} position={[pin.place.lat, pin.place.lon]} icon={iconGen(pin.attitude)}>
                                <Popup>
                                    <PreferenceWithoutButtons
                                        name={pin.place.name}
                                        image={pin.place.photo_0}
                                        type={pin.place.subtype}
                                        address={`${pin.place.addr_Housenumber || ''} ${pin.place.addr_Street || ''}`}
                                        hours={pin.place.opening_Hours}
                                        socialMedia={pin.place.website}
                                        preference={pin.place.attitude}
                                        placeId={pin.place.id}
                                    />
                                </Popup>
                            </Marker>
                        )
                    ))
                }
=======
                {pins &&
                    pins.map(
                        (pin) =>
                            pin.attitude !== 'dont_care' && (
                                <Marker
                                    key={pin.place.id}
                                    position={[pin.place.lat, pin.place.lon]}
                                    icon={iconGen(pin.attitude)}
                                >
                                    <Popup maxWidth="auto" minWidth="auto" className="popup-responsive">
                                        <PreferenceWithoutButtons
                                            name={pin.place.name}
                                            image={pin.place.photo_0}
                                            type={pin.place.subtype}
                                            address={`${pin.place.addr_Housenumber || ''} ${
                                                pin.place.addr_Street || ''
                                            }`}
                                            hours={pin.place.opening_Hours}
                                            socialMedia={pin.place.website}
                                            preference={pin.place.attitude}
                                            placeId={pin.place.id}
                                        />
                                    </Popup>
                                </Marker>
                            )
                    )}
>>>>>>> 524c6e84
                <div className="absolute bottom-2 z-[1000]">
                    <CookieModal />
                </div>

                {!(isMobile && (showPreference || showFriends)) && (
                    <div className="busyness-table z-[1000]">
                        <BusynessTable />
                    </div>
                )}
                <UserMarker distance={distance} position={position} setPosition={setPosition} />
            </MapContainer>
        </div>
    );
};

export default CustomMap;<|MERGE_RESOLUTION|>--- conflicted
+++ resolved
@@ -15,7 +15,6 @@
 
 import LoadingSpinner from './LoadingSpinner';
 
-<<<<<<< HEAD
 const CustomMap = ({ 
     pins,
     distance, 
@@ -26,19 +25,6 @@
     showPreference, 
     showFriends, 
     showPins
-=======
-const CustomMap = ({
-    pins,
-    showBusynessTable,
-    distance,
-    position,
-    setPosition,
-    timeStamp,
-    priorityPin,
-    setPriorityPin,
-    showPreference,
-    showFriends,
->>>>>>> 524c6e84
 }) => {
     const { data: taxiZones, error: geoJsonError, loading: loadingGeoJson } = useFetchGeoJson('/taxi_zones.geojson');
     const { data: busynessData, error: busynessError, loading: loadingBusyness } = useFetchBusyness(day);
@@ -95,7 +81,6 @@
                         }}
                     />
                 )}
-<<<<<<< HEAD
                 {pins && showPins &&
                     pins.map((pin) => (
                         pin.attitude !== "dont_care" && (
@@ -116,34 +101,6 @@
                         )
                     ))
                 }
-=======
-                {pins &&
-                    pins.map(
-                        (pin) =>
-                            pin.attitude !== 'dont_care' && (
-                                <Marker
-                                    key={pin.place.id}
-                                    position={[pin.place.lat, pin.place.lon]}
-                                    icon={iconGen(pin.attitude)}
-                                >
-                                    <Popup maxWidth="auto" minWidth="auto" className="popup-responsive">
-                                        <PreferenceWithoutButtons
-                                            name={pin.place.name}
-                                            image={pin.place.photo_0}
-                                            type={pin.place.subtype}
-                                            address={`${pin.place.addr_Housenumber || ''} ${
-                                                pin.place.addr_Street || ''
-                                            }`}
-                                            hours={pin.place.opening_Hours}
-                                            socialMedia={pin.place.website}
-                                            preference={pin.place.attitude}
-                                            placeId={pin.place.id}
-                                        />
-                                    </Popup>
-                                </Marker>
-                            )
-                    )}
->>>>>>> 524c6e84
                 <div className="absolute bottom-2 z-[1000]">
                     <CookieModal />
                 </div>
