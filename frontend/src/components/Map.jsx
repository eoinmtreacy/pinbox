--- conflicted
+++ resolved
@@ -78,7 +78,6 @@
                 {pins &&
 
                     pins.map((pin) => (
-<<<<<<< HEAD
                         <Marker key={pin.id} position={[pin.lat, pin.lon]} icon={iconGen(pin.attitude)}>
                             <Popup>
                                 <PreferenceWithoutButtons
@@ -94,25 +93,7 @@
                             </Popup>
                         </Marker>
                     ))}
-=======
-                        pin.attitude !== "dont_care" && (
-                            <Marker key={pin.place.id} position={[pin.place.lat, pin.place.lon]} icon={iconGen(pin.attitude)}>
-                                <Popup>
-                                    <PreferenceWithoutButtons
-                                        name={pin.place.name}
-                                        image={pin.place.photo_0}
-                                        type={pin.place.subtype}
-                                        address={`${pin.place.addr_Housenumber || ''} ${pin.place.addr_Street || ''}`}
-                                        hours={pin.place.opening_Hours}
-                                        socialMedia={pin.place.website}
-                                        preference={pin.place.attitude}
-                                    />
-                                </Popup>
-                            </Marker>
-                        )
-                    ))
-                }
->>>>>>> 260b139b
+
                 <div className="absolute bottom-2 z-[1000]">
                     <CookieModal />
                 </div>
