--- conflicted
+++ resolved
@@ -112,13 +112,8 @@
 
     return (
         <>
-<<<<<<< HEAD
             <div className="relative w-full mb-7">
-                <Dropdown selectedSubtype={selectedSubtype} handleSubtypeChange={handleSubtypeChange} />
-=======
-            <div className="relative w-full mb-10">
                 <Dropdown selectedSubtype={selectedSubtype} handleSubtypeChange={handleSubtypeChange} feed={feed}/>
->>>>>>> 01ff178a
             </div>
             <div className="text-2xl font-bold tracking-tight text-center text-black ">
                 Recommendations
