<<<<<<< HEAD
import React, { useState } from 'react';
import TinderCard from 'react-tinder-card';
=======
import React, { useEffect, useState } from 'react';
import { useParams } from 'react-router-dom';
import TinderCard from 'react-tinder-card';
import { useAuthContext } from '../auth/AuthContext';
import axios from '../api/axios';

>>>>>>> 260b139b
import Clock from '../Images/clock.png';
import Flag from '../Images/hateit.png';
import Heart from '../Images/loveit.png';
import OkSign from '../Images/wanna.png';
import DonotCare from '../Images/dontcare.png';
import Dropdown from './Dropdown';

<<<<<<< HEAD

function Preference({ places, pins, setPins }) {
    console.log(pins);
    const [card, setCard] = useState(places.pop());
    const [selectedSubtype, setSelectedSubtype] = useState('all');

    const handleSubtypeChange = (e) => {
        // setCurrentIndex(0); // Reset index to start from the beginning of the filtered list
    };

    const updatePreference = (dir) => {
        console.log(dir);
        let attitude
        switch (dir) {
            case 'left':
                attitude = 'hate it'
                break
            case 'right':
                attitude = 'love it'
                break
            case 'up':
                attitude = 'wanna'
                break
            case 'down':
                attitude = "don't care"
                break
            default:
                attitude = "don't care"
        }

        card.attitude = attitude

        setPins([...pins, card])

        // placeholder logic for database updating
        // fetch (/update-preference, {
        //     method: 'POST',
        //     headers: {
        //         'Content-Type': 'application/json'
        //     },
        //     body: JSON.stringify({
        //         user_id: user_id,
        //         place_id: card.place_id,
        //         attitude: attitude
        //     })

        setCard(places.pop())
=======

function Preference({ feed, pins, setPins }) {
    const [ filteredFeed, setFilteredFeed ] = useState(feed);
    const [card, setCard] = useState(filteredFeed[filteredFeed.length - 1]);
    const [selectedSubtype, setSelectedSubtype] = useState('all');
    const { isAuth, user } = useAuthContext();
    const { collection } = useParams();

    useEffect(() => {
        
        setCard(filteredFeed[filteredFeed.length - 1]);
        
    }, [filteredFeed]);

    const removeLastItem = () => {
        const newFilteredFeed = filteredFeed.slice(0, -1);
        setFilteredFeed(newFilteredFeed);
    }

    const handleSubtypeChange = (e) => {
        
        setSelectedSubtype(e.target.value);
        const pinIds = pins.map((pin) => pin.place.id)

        if (e.target.value === 'all') {
            setFilteredFeed(feed.filter((place) => !pinIds.includes(place.id)))
        }

        else {
            
            
            
            setFilteredFeed(feed.filter((place) => place.subtype === e.target.value && !pinIds.includes(place.id)))
        }
    }

    const updatePreference = async (dir) => {
        let attitude
        switch (dir) {
            case 'left':
                attitude = 'hate_it'
                break
            case 'right':
                attitude = 'love_it'
                break
            case 'up':
                attitude = 'wanna'
                break
            case 'down':
                attitude = 'dont_care'
                break
            default:
                attitude = 'dont_care'
        }

        card.attitude = attitude

        setPins([...pins, {place: card, attitude: attitude}])

        if (!isAuth) {
            removeLastItem()
            return
        }
        // TODO: add preferences to DB
        try{
            const response = await axios.post('/api/userlikes', {
                UserId: user,
                PlaceId: card.id,
                CategorySwipe: attitude,
                Type: card.subtype,
                Collection: collection,
                NormalizedCollection: collection ? collection.replace(/-/g, ' ').toUpperCase() : collection

            })
            
            if (response.status !== 201) {
                throw new Error('Failed to update preferences')
            }

            removeLastItem()
        } catch (error) {
            console.error(error)
        }
>>>>>>> 260b139b
    };

    return (
        <div className="preference-container flex flex-col items-center h-full bg-gray-100 p-4">
            <div className="relative w-full mb-5">
                <Dropdown selectedSubtype={selectedSubtype} handleSubtypeChange={handleSubtypeChange}/>
            </div>
            <div className="text-4xl font-bold tracking-tight text-center text-black mb-5">smart recommendation</div>

            <div className="flex flex-col items-center p-5 h-full overflow-auto">
<<<<<<< HEAD
                {places.length > 0 && (
=======
                {feed.length > 0 && (
>>>>>>> 260b139b
                    <TinderCard
                        key={card.id}
                        onCardLeftScreen={(dir) => updatePreference(dir)}
                        preventswipe={['none']}
                        swipeRequirementType='position'
                        sqwipeThreshold={100}
                    >
                        <div className="flex flex-col bg-white rounded-xl border border-solid border-stone-400 max-w-sm p-5">
                            <img
<<<<<<< HEAD
                                src={card.photo_0 + '.png'}
=======
                                src={"/" + card.photo_0 + '.png'}
>>>>>>> 260b139b
                                alt={card.name}
                                className=" h-60 object-cover rounded-lg"
                            />
                            <div className="text-center bg-black bg-opacity-50 p-2 rounded-lg mt-[-40px] w-full text-white">
                                <div className="text-2xl font-bold">{card.name}</div>
                                <div className="text-lg">{card.subtype}</div>
                                <div className="text-base">{
                                    "" ? card.addr_Housenumber : card.addr_Housenumber + 
                                    "" ? card.addr_Street : card.addr_Street
                                }</div>
                            </div>

                            {card.opening_Hours && (
                            <div className="flex gap-5 mt-1.5 text-xl leading-7 text-black whitespace-nowrap">
                                <img src={Clock} className="w-12" alt="clock" />
                                <div className="flex-auto my-auto">{card.opening_Hours}</div>
                            </div> 
                            )}

                            {card.website && (
                            <div className="flex gap-5 mt-1.5 text-xl leading-7 text-black whitespace-nowrap">
                                <img
                                    loading="lazy"
                                    src="https://cdn.builder.io/api/v1/image/assets/TEMP/2cd84b25e3fffef0b5991cd70a6ef4fe5555c08a1a67a9cf3dac60311c18b4af?"
                                    className="w-14"
                                    alt="social media"
                                />
                                <div className="flex-auto my-auto"><a href="{card.website}">{card.website}</a></div>
                            </div>
                            )}

                            <div className="self-center mt-5 w-full max-w-md">
                                <div className="flex flex-wrap justify-center">
                                    <img
                                        src={Flag}
                                        className="mx-auto rounded-full h-20 w-20 cursor-pointer"
                                        alt="hate it"
                                        onClick={() => updatePreference('left')}
                                    />
                                    <img
                                        src={DonotCare}
                                        className="mx-auto rounded-full h-20 w-20 cursor-pointer"
                                        alt="don't care"
                                        onClick={() => updatePreference("down")
                                        }
                                    />
                                    <img
                                        src={OkSign}
                                        className="mx-auto rounded-full h-20 w-20 cursor-pointer"
                                        alt="wanna"
                                        onClick={() => updatePreference('up')}
                                    />
                                    <img
                                        src={Heart}
                                        className="mx-auto rounded-full h-20 w-20 cursor-pointer"
                                        alt="love it"
                                        onClick={() => updatePreference('right')}
                                    />
                                </div>
                            </div>
                        </div>
                    </TinderCard>
                )}
            </div>
        </div>
    );
}

export default Preference;<|MERGE_RESOLUTION|>--- conflicted
+++ resolved
@@ -1,14 +1,9 @@
-<<<<<<< HEAD
-import React, { useState } from 'react';
-import TinderCard from 'react-tinder-card';
-=======
 import React, { useEffect, useState } from 'react';
 import { useParams } from 'react-router-dom';
 import TinderCard from 'react-tinder-card';
 import { useAuthContext } from '../auth/AuthContext';
 import axios from '../api/axios';
 
->>>>>>> 260b139b
 import Clock from '../Images/clock.png';
 import Flag from '../Images/hateit.png';
 import Heart from '../Images/loveit.png';
@@ -16,55 +11,6 @@
 import DonotCare from '../Images/dontcare.png';
 import Dropdown from './Dropdown';
 
-<<<<<<< HEAD
-
-function Preference({ places, pins, setPins }) {
-    console.log(pins);
-    const [card, setCard] = useState(places.pop());
-    const [selectedSubtype, setSelectedSubtype] = useState('all');
-
-    const handleSubtypeChange = (e) => {
-        // setCurrentIndex(0); // Reset index to start from the beginning of the filtered list
-    };
-
-    const updatePreference = (dir) => {
-        console.log(dir);
-        let attitude
-        switch (dir) {
-            case 'left':
-                attitude = 'hate it'
-                break
-            case 'right':
-                attitude = 'love it'
-                break
-            case 'up':
-                attitude = 'wanna'
-                break
-            case 'down':
-                attitude = "don't care"
-                break
-            default:
-                attitude = "don't care"
-        }
-
-        card.attitude = attitude
-
-        setPins([...pins, card])
-
-        // placeholder logic for database updating
-        // fetch (/update-preference, {
-        //     method: 'POST',
-        //     headers: {
-        //         'Content-Type': 'application/json'
-        //     },
-        //     body: JSON.stringify({
-        //         user_id: user_id,
-        //         place_id: card.place_id,
-        //         attitude: attitude
-        //     })
-
-        setCard(places.pop())
-=======
 
 function Preference({ feed, pins, setPins }) {
     const [ filteredFeed, setFilteredFeed ] = useState(feed);
@@ -148,7 +94,6 @@
         } catch (error) {
             console.error(error)
         }
->>>>>>> 260b139b
     };
 
     return (
@@ -159,11 +104,7 @@
             <div className="text-4xl font-bold tracking-tight text-center text-black mb-5">smart recommendation</div>
 
             <div className="flex flex-col items-center p-5 h-full overflow-auto">
-<<<<<<< HEAD
-                {places.length > 0 && (
-=======
                 {feed.length > 0 && (
->>>>>>> 260b139b
                     <TinderCard
                         key={card.id}
                         onCardLeftScreen={(dir) => updatePreference(dir)}
@@ -173,11 +114,7 @@
                     >
                         <div className="flex flex-col bg-white rounded-xl border border-solid border-stone-400 max-w-sm p-5">
                             <img
-<<<<<<< HEAD
-                                src={card.photo_0 + '.png'}
-=======
                                 src={"/" + card.photo_0 + '.png'}
->>>>>>> 260b139b
                                 alt={card.name}
                                 className=" h-60 object-cover rounded-lg"
                             />
