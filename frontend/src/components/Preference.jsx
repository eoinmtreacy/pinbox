<<<<<<< HEAD
import React, { useState, useEffect } from 'react';
import TinderCard from 'react-tinder-card';
import SamplePhoto from '../Images/preferenceSample.png';
import JoePizza from '../Images/joepizza.png';
import DeadRabbit from '../Images/deadrabbit.png';
import Grumpy from '../Images/grumpy.png';
import LeBernadin from '../Images/LeBernardin.png';
import Phone from '../Images/phone.png';
import Money from '../Images/money.png';
=======
import React, { useState } from 'react';
import TinderCard from 'react-tinder-card';
>>>>>>> 5ff9d658
import Clock from '../Images/clock.png';
import Flag from '../Images/hateit.png';
import Heart from '../Images/loveit.png';
import OkSign from '../Images/wanna.png';
import DonotCare from '../Images/dontcare.png';
<<<<<<< HEAD
import StarRating from './StarRating';
import PropTypes from 'prop-types';
import Dropdown from './Dropdown';

const updatePreference = async (name, action, setGeoJsonData) => {
    try {
        const response = await fetch('/preference_sample_data.geojson');
        if (!response.ok) {
            throw new Error('Failed to fetch GeoJSON data');
        }
        const geoJson = await response.json();

        const updatedFeatures = geoJson.features.map((feature) => {
            if (feature.properties.name === name) {
                feature.properties.preference = action.toLowerCase();
            }
            return feature;
        });

        geoJson.features = updatedFeatures;
        setGeoJsonData(geoJson);
        console.log('Preference updated successfully in geoJSON:', geoJson);
    } catch (error) {
        console.error('Error updating preference in geoJSON:', error);
    }
};

const onButtonClick = async (action, name, setCurrentIndex, setGeoJsonData) => {
    console.log(`${action} on ${name}`);
    await updatePreference(name, action, setGeoJsonData);
    setCurrentIndex((prevIndex) => (prevIndex + 1) % 4); // Keeps index in bounds
    document.dispatchEvent(new CustomEvent('userPreferenceChanged', { detail: { name, action } }));
};

function Preference({ setGeoJsonData }) {
    const [cards, setCards] = useState([]);
    const [currentIndex, setCurrentIndex] = useState(0);
    const [selectedSubtype, setSelectedSubtype] = useState('all');

    useEffect(() => {
        fetch('/preference_sample_data.json')
            .then((response) => response.json())
            .then((data) => {
                const cardsWithImages = data.map((card) => {
                    switch (card.name) {
                        case "Joe's Pizza":
                            return { ...card, image: JoePizza };
                        case 'The Dead Rabbit':
                            return { ...card, image: DeadRabbit };
                        case 'Café Grumpy':
                            return { ...card, image: Grumpy };
                        case 'Le Bernardin':
                            return { ...card, image: LeBernadin };
                        default:
                            return { ...card, image: SamplePhoto };
                    }
                });
                setCards(cardsWithImages);
            });
    }, []);
=======
import Dropdown from './Dropdown';


function Preference({ places, pins, setPins }) {
    console.log(pins);
    const [card, setCard] = useState(places.pop());
    const [selectedSubtype, setSelectedSubtype] = useState('all');
>>>>>>> 5ff9d658

    const handleSubtypeChange = (e) => {
        // setCurrentIndex(0); // Reset index to start from the beginning of the filtered list
    };

<<<<<<< HEAD
    const onSwipe = async (direction, name, setCurrentIndex, setGeoJsonData) => {
        let action;
        switch (direction) {
            case 'left':
                action = 'Hate it';
                break;
            case 'right':
                action = 'Interested';
                break;
            case 'up':
                action = 'Love it';
                break;
            case 'down':
                action = "Don't care";
                break;
            default:
                action = '';
                break;
        }
        console.log(`${action} on ${name}`);
        await updatePreference(name, action, setGeoJsonData);
        setCurrentIndex((prevIndex) => (prevIndex + 1) % 4); // Keeps index in bounds
        document.dispatchEvent(new CustomEvent('userPreferenceChanged', { detail: { name, action } }));
    };

=======
    const updatePreference = (dir) => {
        console.log(dir);
        let attitude
        switch (dir) {
            case 'left':
                attitude = 'hate it'
                break
            case 'right':
                attitude = 'love it'
                break
            case 'up':
                attitude = 'wanna'
                break
            case 'down':
                attitude = "don't care"
                break
            default:
                attitude = "don't care"
        }

        card.attitude = attitude

        setPins([...pins, card])

        // placeholder logic for database updating
        // fetch (/update-preference, {
        //     method: 'POST',
        //     headers: {
        //         'Content-Type': 'application/json'
        //     },
        //     body: JSON.stringify({
        //         user_id: user_id,
        //         place_id: card.place_id,
        //         attitude: attitude
        //     })

        setCard(places.pop())
    };

>>>>>>> 5ff9d658
    return (
        <div className="preference-container flex flex-col items-center h-full bg-gray-100 p-4">
            <div className="relative w-full mb-5">
                <Dropdown selectedSubtype={selectedSubtype} handleSubtypeChange={handleSubtypeChange}/>
            </div>
<<<<<<< HEAD
            <div className="text-4xl font-bold tracking-tight text-center text-black mb-5">Smart Recommendation</div>

            <div className="flex flex-col items-center p-5 h-full overflow-auto">
                {cards.length > 0 && currentIndex < cards.length && (
                    <TinderCard
                        key={currentIndex}
                        onSwipe={(dir) => onSwipe(dir, cards[currentIndex].name, setCurrentIndex, setGeoJsonData)}
                        preventSwipe={['none']}
                    >
                        <div className="flex flex-col bg-white rounded-xl border border-solid border-stone-400 max-w-sm p-5">
                            <img
                                src={cards[currentIndex].image}
                                alt={cards[currentIndex].name}
                                className="w-full h-60 object-cover rounded-lg"
                            />
                            <div className="text-center bg-black bg-opacity-50 p-2 rounded-lg mt-[-40px] w-full text-white">
                                <div className="text-2xl font-bold">{cards[currentIndex].name}</div>
                                <div className="text-lg">{cards[currentIndex].type}</div>
                                <div className="text-base">{cards[currentIndex].address}</div>
                            </div>
                            <div className="flex gap-2 mt-6 text-xl leading-7 text-black">
                                <StarRating rating={cards[currentIndex].rating} />
                                <div className="flex-auto my-auto">See more reviews</div>
                            </div>
                            <div className="flex gap-5 mt-1.5 text-xl leading-7 text-black whitespace-nowrap">
                                <img src={Phone} className="w-12" alt="Phone" />
                                <div className="flex-auto my-auto">{cards[currentIndex].phone}</div>
                            </div>
                            <div className="flex gap-5 mt-1.5 text-xl leading-7 text-black whitespace-nowrap">
                                <img src={Clock} className="w-12" alt="Clock" />
                                <div className="flex-auto my-auto">{cards[currentIndex].hours}</div>
                            </div>
                            <div className="flex gap-5 mt-1.5 text-xl leading-7 text-black whitespace-nowrap">
                                <img src={Money} className="w-12" alt="Money" />
                                <div className="flex-auto my-auto">{cards[currentIndex].price}</div>
                            </div>
=======
            <div className="text-4xl font-bold tracking-tight text-center text-black mb-5">smart recommendation</div>

            <div className="flex flex-col items-center p-5 h-full overflow-auto">
                {places.length > 0 && (
                    <TinderCard
                        key={card.id}
                        onCardLeftScreen={(dir) => updatePreference(dir)}
                        preventswipe={['none']}
                        swipeRequirementType='position'
                        sqwipeThreshold={100}
                    >
                        <div className="flex flex-col bg-white rounded-xl border border-solid border-stone-400 max-w-sm p-5">
                            <img
                                src={"/" + card.photo_0 + '.png'}
                                alt={card.name}
                                className=" h-60 object-cover rounded-lg"
                            />
                            <div className="text-center bg-black bg-opacity-50 p-2 rounded-lg mt-[-40px] w-full text-white">
                                <div className="text-2xl font-bold">{card.name}</div>
                                <div className="text-lg">{card.subtype}</div>
                                <div className="text-base">{
                                    "" ? card.addr_Housenumber : card.addr_Housenumber + 
                                    "" ? card.addr_Street : card.addr_Street
                                }</div>
                            </div>

                            {card.opening_Hours && (
                            <div className="flex gap-5 mt-1.5 text-xl leading-7 text-black whitespace-nowrap">
                                <img src={Clock} className="w-12" alt="clock" />
                                <div className="flex-auto my-auto">{card.opening_Hours}</div>
                            </div> 
                            )}

                            {card.website && (
>>>>>>> 5ff9d658
                            <div className="flex gap-5 mt-1.5 text-xl leading-7 text-black whitespace-nowrap">
                                <img
                                    loading="lazy"
                                    src="https://cdn.builder.io/api/v1/image/assets/TEMP/2cd84b25e3fffef0b5991cd70a6ef4fe5555c08a1a67a9cf3dac60311c18b4af?"
                                    className="w-14"
<<<<<<< HEAD
                                    alt="Social Media"
                                />
                                <div className="flex-auto my-auto">{cards[currentIndex].socialMedia}</div>
                            </div>
=======
                                    alt="social media"
                                />
                                <div className="flex-auto my-auto"><a href="{card.website}">{card.website}</a></div>
                            </div>
                            )}

>>>>>>> 5ff9d658
                            <div className="self-center mt-5 w-full max-w-md">
                                <div className="flex flex-wrap justify-center">
                                    <img
                                        src={Flag}
                                        className="mx-auto rounded-full h-20 w-20 cursor-pointer"
<<<<<<< HEAD
                                        alt="Hate it"
                                        onClick={() =>
                                            onButtonClick(
                                                'Hate it',
                                                cards[currentIndex].name,
                                                setCurrentIndex,
                                                setGeoJsonData
                                            )
                                        }
=======
                                        alt="hate it"
                                        onClick={() => updatePreference('left')}
>>>>>>> 5ff9d658
                                    />
                                    <img
                                        src={DonotCare}
                                        className="mx-auto rounded-full h-20 w-20 cursor-pointer"
<<<<<<< HEAD
                                        alt="Don't care"
                                        onClick={() =>
                                            onButtonClick(
                                                "Don't care",
                                                cards[currentIndex].name,
                                                setCurrentIndex,
                                                setGeoJsonData
                                            )
=======
                                        alt="don't care"
                                        onClick={() => updatePreference("down")
>>>>>>> 5ff9d658
                                        }
                                    />
                                    <img
                                        src={OkSign}
                                        className="mx-auto rounded-full h-20 w-20 cursor-pointer"
<<<<<<< HEAD
                                        alt="Wanna"
                                        onClick={() =>
                                            onButtonClick(
                                                'Interested',
                                                cards[currentIndex].name,
                                                setCurrentIndex,
                                                setGeoJsonData
                                            )
                                        }
=======
                                        alt="wanna"
                                        onClick={() => updatePreference('up')}
>>>>>>> 5ff9d658
                                    />
                                    <img
                                        src={Heart}
                                        className="mx-auto rounded-full h-20 w-20 cursor-pointer"
<<<<<<< HEAD
                                        alt="Love it"
                                        onClick={() =>
                                            onButtonClick(
                                                'Love it',
                                                cards[currentIndex].name,
                                                setCurrentIndex,
                                                setGeoJsonData
                                            )
                                        }
=======
                                        alt="love it"
                                        onClick={() => updatePreference('right')}
>>>>>>> 5ff9d658
                                    />
                                </div>
                            </div>
                        </div>
                    </TinderCard>
                )}
            </div>
        </div>
    );
}
<<<<<<< HEAD

Preference.propTypes = {
    setGeoJsonData: PropTypes.func.isRequired,
};
=======
>>>>>>> 5ff9d658

export default Preference;<|MERGE_RESOLUTION|>--- conflicted
+++ resolved
@@ -1,84 +1,10 @@
-<<<<<<< HEAD
-import React, { useState, useEffect } from 'react';
-import TinderCard from 'react-tinder-card';
-import SamplePhoto from '../Images/preferenceSample.png';
-import JoePizza from '../Images/joepizza.png';
-import DeadRabbit from '../Images/deadrabbit.png';
-import Grumpy from '../Images/grumpy.png';
-import LeBernadin from '../Images/LeBernardin.png';
-import Phone from '../Images/phone.png';
-import Money from '../Images/money.png';
-=======
 import React, { useState } from 'react';
 import TinderCard from 'react-tinder-card';
->>>>>>> 5ff9d658
 import Clock from '../Images/clock.png';
 import Flag from '../Images/hateit.png';
 import Heart from '../Images/loveit.png';
 import OkSign from '../Images/wanna.png';
 import DonotCare from '../Images/dontcare.png';
-<<<<<<< HEAD
-import StarRating from './StarRating';
-import PropTypes from 'prop-types';
-import Dropdown from './Dropdown';
-
-const updatePreference = async (name, action, setGeoJsonData) => {
-    try {
-        const response = await fetch('/preference_sample_data.geojson');
-        if (!response.ok) {
-            throw new Error('Failed to fetch GeoJSON data');
-        }
-        const geoJson = await response.json();
-
-        const updatedFeatures = geoJson.features.map((feature) => {
-            if (feature.properties.name === name) {
-                feature.properties.preference = action.toLowerCase();
-            }
-            return feature;
-        });
-
-        geoJson.features = updatedFeatures;
-        setGeoJsonData(geoJson);
-        console.log('Preference updated successfully in geoJSON:', geoJson);
-    } catch (error) {
-        console.error('Error updating preference in geoJSON:', error);
-    }
-};
-
-const onButtonClick = async (action, name, setCurrentIndex, setGeoJsonData) => {
-    console.log(`${action} on ${name}`);
-    await updatePreference(name, action, setGeoJsonData);
-    setCurrentIndex((prevIndex) => (prevIndex + 1) % 4); // Keeps index in bounds
-    document.dispatchEvent(new CustomEvent('userPreferenceChanged', { detail: { name, action } }));
-};
-
-function Preference({ setGeoJsonData }) {
-    const [cards, setCards] = useState([]);
-    const [currentIndex, setCurrentIndex] = useState(0);
-    const [selectedSubtype, setSelectedSubtype] = useState('all');
-
-    useEffect(() => {
-        fetch('/preference_sample_data.json')
-            .then((response) => response.json())
-            .then((data) => {
-                const cardsWithImages = data.map((card) => {
-                    switch (card.name) {
-                        case "Joe's Pizza":
-                            return { ...card, image: JoePizza };
-                        case 'The Dead Rabbit':
-                            return { ...card, image: DeadRabbit };
-                        case 'Café Grumpy':
-                            return { ...card, image: Grumpy };
-                        case 'Le Bernardin':
-                            return { ...card, image: LeBernadin };
-                        default:
-                            return { ...card, image: SamplePhoto };
-                    }
-                });
-                setCards(cardsWithImages);
-            });
-    }, []);
-=======
 import Dropdown from './Dropdown';
 
 
@@ -86,39 +12,11 @@
     console.log(pins);
     const [card, setCard] = useState(places.pop());
     const [selectedSubtype, setSelectedSubtype] = useState('all');
->>>>>>> 5ff9d658
 
     const handleSubtypeChange = (e) => {
         // setCurrentIndex(0); // Reset index to start from the beginning of the filtered list
     };
 
-<<<<<<< HEAD
-    const onSwipe = async (direction, name, setCurrentIndex, setGeoJsonData) => {
-        let action;
-        switch (direction) {
-            case 'left':
-                action = 'Hate it';
-                break;
-            case 'right':
-                action = 'Interested';
-                break;
-            case 'up':
-                action = 'Love it';
-                break;
-            case 'down':
-                action = "Don't care";
-                break;
-            default:
-                action = '';
-                break;
-        }
-        console.log(`${action} on ${name}`);
-        await updatePreference(name, action, setGeoJsonData);
-        setCurrentIndex((prevIndex) => (prevIndex + 1) % 4); // Keeps index in bounds
-        document.dispatchEvent(new CustomEvent('userPreferenceChanged', { detail: { name, action } }));
-    };
-
-=======
     const updatePreference = (dir) => {
         console.log(dir);
         let attitude
@@ -158,50 +56,11 @@
         setCard(places.pop())
     };
 
->>>>>>> 5ff9d658
     return (
         <div className="preference-container flex flex-col items-center h-full bg-gray-100 p-4">
             <div className="relative w-full mb-5">
                 <Dropdown selectedSubtype={selectedSubtype} handleSubtypeChange={handleSubtypeChange}/>
             </div>
-<<<<<<< HEAD
-            <div className="text-4xl font-bold tracking-tight text-center text-black mb-5">Smart Recommendation</div>
-
-            <div className="flex flex-col items-center p-5 h-full overflow-auto">
-                {cards.length > 0 && currentIndex < cards.length && (
-                    <TinderCard
-                        key={currentIndex}
-                        onSwipe={(dir) => onSwipe(dir, cards[currentIndex].name, setCurrentIndex, setGeoJsonData)}
-                        preventSwipe={['none']}
-                    >
-                        <div className="flex flex-col bg-white rounded-xl border border-solid border-stone-400 max-w-sm p-5">
-                            <img
-                                src={cards[currentIndex].image}
-                                alt={cards[currentIndex].name}
-                                className="w-full h-60 object-cover rounded-lg"
-                            />
-                            <div className="text-center bg-black bg-opacity-50 p-2 rounded-lg mt-[-40px] w-full text-white">
-                                <div className="text-2xl font-bold">{cards[currentIndex].name}</div>
-                                <div className="text-lg">{cards[currentIndex].type}</div>
-                                <div className="text-base">{cards[currentIndex].address}</div>
-                            </div>
-                            <div className="flex gap-2 mt-6 text-xl leading-7 text-black">
-                                <StarRating rating={cards[currentIndex].rating} />
-                                <div className="flex-auto my-auto">See more reviews</div>
-                            </div>
-                            <div className="flex gap-5 mt-1.5 text-xl leading-7 text-black whitespace-nowrap">
-                                <img src={Phone} className="w-12" alt="Phone" />
-                                <div className="flex-auto my-auto">{cards[currentIndex].phone}</div>
-                            </div>
-                            <div className="flex gap-5 mt-1.5 text-xl leading-7 text-black whitespace-nowrap">
-                                <img src={Clock} className="w-12" alt="Clock" />
-                                <div className="flex-auto my-auto">{cards[currentIndex].hours}</div>
-                            </div>
-                            <div className="flex gap-5 mt-1.5 text-xl leading-7 text-black whitespace-nowrap">
-                                <img src={Money} className="w-12" alt="Money" />
-                                <div className="flex-auto my-auto">{cards[currentIndex].price}</div>
-                            </div>
-=======
             <div className="text-4xl font-bold tracking-tight text-center text-black mb-5">smart recommendation</div>
 
             <div className="flex flex-col items-center p-5 h-full overflow-auto">
@@ -236,98 +95,43 @@
                             )}
 
                             {card.website && (
->>>>>>> 5ff9d658
                             <div className="flex gap-5 mt-1.5 text-xl leading-7 text-black whitespace-nowrap">
                                 <img
                                     loading="lazy"
                                     src="https://cdn.builder.io/api/v1/image/assets/TEMP/2cd84b25e3fffef0b5991cd70a6ef4fe5555c08a1a67a9cf3dac60311c18b4af?"
                                     className="w-14"
-<<<<<<< HEAD
-                                    alt="Social Media"
-                                />
-                                <div className="flex-auto my-auto">{cards[currentIndex].socialMedia}</div>
-                            </div>
-=======
                                     alt="social media"
                                 />
                                 <div className="flex-auto my-auto"><a href="{card.website}">{card.website}</a></div>
                             </div>
                             )}
 
->>>>>>> 5ff9d658
                             <div className="self-center mt-5 w-full max-w-md">
                                 <div className="flex flex-wrap justify-center">
                                     <img
                                         src={Flag}
                                         className="mx-auto rounded-full h-20 w-20 cursor-pointer"
-<<<<<<< HEAD
-                                        alt="Hate it"
-                                        onClick={() =>
-                                            onButtonClick(
-                                                'Hate it',
-                                                cards[currentIndex].name,
-                                                setCurrentIndex,
-                                                setGeoJsonData
-                                            )
-                                        }
-=======
                                         alt="hate it"
                                         onClick={() => updatePreference('left')}
->>>>>>> 5ff9d658
                                     />
                                     <img
                                         src={DonotCare}
                                         className="mx-auto rounded-full h-20 w-20 cursor-pointer"
-<<<<<<< HEAD
-                                        alt="Don't care"
-                                        onClick={() =>
-                                            onButtonClick(
-                                                "Don't care",
-                                                cards[currentIndex].name,
-                                                setCurrentIndex,
-                                                setGeoJsonData
-                                            )
-=======
                                         alt="don't care"
                                         onClick={() => updatePreference("down")
->>>>>>> 5ff9d658
                                         }
                                     />
                                     <img
                                         src={OkSign}
                                         className="mx-auto rounded-full h-20 w-20 cursor-pointer"
-<<<<<<< HEAD
-                                        alt="Wanna"
-                                        onClick={() =>
-                                            onButtonClick(
-                                                'Interested',
-                                                cards[currentIndex].name,
-                                                setCurrentIndex,
-                                                setGeoJsonData
-                                            )
-                                        }
-=======
                                         alt="wanna"
                                         onClick={() => updatePreference('up')}
->>>>>>> 5ff9d658
                                     />
                                     <img
                                         src={Heart}
                                         className="mx-auto rounded-full h-20 w-20 cursor-pointer"
-<<<<<<< HEAD
-                                        alt="Love it"
-                                        onClick={() =>
-                                            onButtonClick(
-                                                'Love it',
-                                                cards[currentIndex].name,
-                                                setCurrentIndex,
-                                                setGeoJsonData
-                                            )
-                                        }
-=======
                                         alt="love it"
                                         onClick={() => updatePreference('right')}
->>>>>>> 5ff9d658
                                     />
                                 </div>
                             </div>
@@ -338,12 +142,5 @@
         </div>
     );
 }
-<<<<<<< HEAD
-
-Preference.propTypes = {
-    setGeoJsonData: PropTypes.func.isRequired,
-};
-=======
->>>>>>> 5ff9d658
 
 export default Preference;