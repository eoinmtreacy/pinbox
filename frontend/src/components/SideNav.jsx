--- conflicted
+++ resolved
@@ -38,14 +38,7 @@
                 <img className="w-6 h-6 mb-1" alt="Friends Icon" src={friends} />
             </button>
             <button className="flex flex-col items-center mb-4" onClick={() => navigateTo('/profile')}>
-<<<<<<< HEAD
-                <img className="w-6 h-6 mb-1" alt="Profile Icon" src={profileIcon} />
-            </button>
-            <button className="flex flex-col items-center mb-4" onClick={() => navigateTo('/settings')}>
-                <img className="w-6 h-6 mb-1" alt="Settings Icon" src={settingsIcon} />
-=======
                 <img className="w-6 h-6 mb-1" alt="Profile Icon" src={settings} />
->>>>>>> 84ed3209
             </button>
         </div>
     );
