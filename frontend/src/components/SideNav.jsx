--- conflicted
+++ resolved
@@ -27,11 +27,9 @@
         <div className="w-[70px] h-full bg-blue-600 fixed left-0 top-0 flex flex-col items-center pt-4 pb-4">
             <img className="w-20 h-20 mb-4" alt="Logo" src={logo} />
             <div className="flex flex-col items-center flex-grow justify-around">
-<<<<<<< HEAD
+
                 <button className="relative group flex flex-col items-center mb-4" onClick={() => navigateTo('/mainpage')}>
-=======
-                <button className="relative group flex flex-col items-center mb-4" onClick={() => navigateTo('/map')}>
->>>>>>> c68870f7
+
                     <img className="w-6 h-6 mb-1" alt="Home Icon" src={home} />
                     <span className="absolute bottom-[-1.5rem] bg-blue-600 text-white text-xs p-1 rounded opacity-0 group-hover:opacity-100">Home</span>
                 </button>
