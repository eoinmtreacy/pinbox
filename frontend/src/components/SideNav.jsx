--- conflicted
+++ resolved
@@ -79,10 +79,6 @@
                 <div className="flex flex-col items-center">
                     <span className="text-white text-xs mb-1">Distance</span>
                     <img src={distanceIcon} alt="Distance Icon" className="w-6 h-6 mb-1" />
-<<<<<<< HEAD
-
-=======
->>>>>>> 5ff9d658
                     <input
                         type="range"
                         min="0"
@@ -107,15 +103,6 @@
                     />
                     <span className="text-white text-xs">{showPins ? 'Hide Pins' : 'Show Pins'}</span>
                 </div>
-<<<<<<< HEAD
-                <button onClick={() => setMode('Day')} className="bg-blue-500 text-white px-2 py-1 rounded">
-                    Day
-                </button>
-                <button onClick={() => setMode('Search Mode')} className="bg-blue-500 text-white px-2 py-1 rounded">
-                    Search Mode
-                </button>
-=======
->>>>>>> 5ff9d658
             </div>
         </div>
     );
