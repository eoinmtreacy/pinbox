import { useState, useEffect } from 'react';
import axios from '../api/axios';

function useFetchBusyness() {
    const [data, setData] = useState(null);
    const [error, setError] = useState(null);
    const [loading, setLoading] = useState(true);

    useEffect(() => {
        setLoading(true);
<<<<<<< HEAD
        let busynessTable = {}; // Define outside to be accessible in all then blocks

        fetch("/backend/api/app/get-predictions")
            .then((response) => response.json())
            .then((data) => {
                // Initialize busynessTable with the first fetch results
                Object.values(data)[1].forEach((prediction) => {
                    busynessTable[prediction.location] = prediction.passenger_count;
                });
                // Return a promise for the next fetch operation
                return fetch("/average_passenger_count.json");
            })
            .then((response) => response.json())
            .then((avgData) => {
                // Update busynessTable with data from the second fetch
                Object.keys(busynessTable).forEach((key) => {
                    if (avgData[key] && avgData[key] !== 0) { // Check to avoid division by zero
                        busynessTable[key] = busynessTable[key] / avgData[key];
                    } else {
                        busynessTable[key] = null; // Handle division by zero or undefined avgData[key]
                    }
                });
                setData(busynessTable);
=======
        let busynessTable = []; // Define outside to be accessible in all then blocks

        const getPredictions = async () => {
            try {
                const response = await axios.get('api/app/get-predictions')
                if (response.status !== 200) {
                    throw new Error('Failed to fetch busyness predictions');
                }

            const hours = response.data.$values

            hours.map((hour) => {
                const zoneHourPrediction = {}
                const zones = hour.predictionsByLocation.$values
                zones.map((zone) => {
                    zoneHourPrediction[zone.location] = zone.prediction.percentile;
                })
                busynessTable.push(zoneHourPrediction)
>>>>>>> 0f3e99ef
            })

            setData(busynessTable);

            } catch (error) {
                setError(error);
            }

            setLoading(false);
        }

       getPredictions();

    }, []);

    return { data, error, loading };
}

export default useFetchBusyness<|MERGE_RESOLUTION|>--- conflicted
+++ resolved
@@ -8,31 +8,6 @@
 
     useEffect(() => {
         setLoading(true);
-<<<<<<< HEAD
-        let busynessTable = {}; // Define outside to be accessible in all then blocks
-
-        fetch("/backend/api/app/get-predictions")
-            .then((response) => response.json())
-            .then((data) => {
-                // Initialize busynessTable with the first fetch results
-                Object.values(data)[1].forEach((prediction) => {
-                    busynessTable[prediction.location] = prediction.passenger_count;
-                });
-                // Return a promise for the next fetch operation
-                return fetch("/average_passenger_count.json");
-            })
-            .then((response) => response.json())
-            .then((avgData) => {
-                // Update busynessTable with data from the second fetch
-                Object.keys(busynessTable).forEach((key) => {
-                    if (avgData[key] && avgData[key] !== 0) { // Check to avoid division by zero
-                        busynessTable[key] = busynessTable[key] / avgData[key];
-                    } else {
-                        busynessTable[key] = null; // Handle division by zero or undefined avgData[key]
-                    }
-                });
-                setData(busynessTable);
-=======
         let busynessTable = []; // Define outside to be accessible in all then blocks
 
         const getPredictions = async () => {
@@ -51,7 +26,6 @@
                     zoneHourPrediction[zone.location] = zone.prediction.percentile;
                 })
                 busynessTable.push(zoneHourPrediction)
->>>>>>> 0f3e99ef
             })
 
             setData(busynessTable);
